#include "mpi_native.h"

#include <faabric/mpi/MpiContext.h>
#include <faabric/mpi/MpiWorld.h>
#include <faabric/mpi/mpi.h>
#include <faabric/mpi/mpi.pb.h>
#include <faabric/scheduler/ExecutorContext.h>
<<<<<<< HEAD
#include <faabric/scheduler/MpiContext.h>
#include <faabric/scheduler/MpiWorld.h>
#include <faabric/scheduler/MpiWorldRegistry.h>
=======
>>>>>>> 468d7550
#include <faabric/scheduler/Scheduler.h>
#include <faabric/util/compare.h>
#include <faabric/util/config.h>
#include <faabric/util/logging.h>

using namespace faabric::mpi;

static thread_local MpiContext executingContext;

faabric::Message* getExecutingCall()
{
    if (tests::mpi::executingCall == nullptr) {
        SPDLOG_ERROR("Null-pointing executing call in MPI native");
        throw std::runtime_error("Executing call not set");
    }
    return tests::mpi::executingCall;
}

MpiWorld& getExecutingWorld()
{
    MpiWorldRegistry& reg = getMpiWorldRegistry();
    return reg.getWorld(executingContext.getWorldId());
}

static void notImplemented(const std::string& funcName)
{
    SPDLOG_TRACE("MPI - {}", funcName);

    throw std::runtime_error(funcName + " not implemented.");
}

int terminateMpi()
{
    // Destroy the MPI world
    getExecutingWorld().destroy();

    return MPI_SUCCESS;
}

int MPI_Init(int* argc, char*** argv)
{
    faabric::Message* call = getExecutingCall();

    // For non-zero ranks, we always join an existing world. For the zero-th
    // rank we either create it, or join it in case we have been migrated
    if (call->mpirank() <= 0) {
        // If we are rank 0 and the world already exists, it means we are being
        // migrated
        if (faabric::scheduler::getMpiWorldRegistry().worldExists(
              call->mpiworldid())) {
            SPDLOG_TRACE("MPI - MPI_Init (join)");
            executingContext.joinWorld(*call);
        } else {
            SPDLOG_TRACE("MPI - MPI_Init (create)");

            int worldId = executingContext.createWorld(*call);
            call->set_mpiworldid(worldId);
        }
    } else {
        SPDLOG_TRACE("MPI - MPI_Init (join)");
        executingContext.joinWorld(*call);
    }

    // Initialise MPI-specific logging
    int thisRank = executingContext.getRank();
    SPDLOG_DEBUG("Function {}:{}:{} initialised world (id: {}) for rank: {}",
                 call->appid(),
                 call->groupid(),
                 call->groupidx(),
                 call->mpiworldid(),
                 thisRank);

    return MPI_SUCCESS;
}

int MPI_Comm_rank(MPI_Comm comm, int* rank)
{
    SPDLOG_TRACE("MPI - MPI_Comm_rank");

    *rank = executingContext.getRank();

    return MPI_SUCCESS;
}

int MPI_Comm_size(MPI_Comm comm, int* size)
{
    SPDLOG_TRACE("MPI - MPI_Comm_size");
    *size = getExecutingWorld().getSize();

    return MPI_SUCCESS;
}

int MPI_Finalize()
{
    int rank = executingContext.getRank();
    SPDLOG_DEBUG("MPI - MPI_Finalize (rank: {})", rank);

    return terminateMpi();
}

int MPI_Get_version(int* version, int* subversion)
{
    notImplemented("MPI_Get_version");

    return MPI_SUCCESS;
}

int MPI_Send(const void* buf,
             int count,
             MPI_Datatype datatype,
             int dest,
             int tag,
             MPI_Comm comm)
{
    SPDLOG_TRACE(
      fmt::format("MPI_Send {} -> {}", executingContext.getRank(), dest));
    getExecutingWorld().send(executingContext.getRank(),
                             dest,
                             (uint8_t*)buf,
                             datatype,
                             count,
                             MPIMessage::NORMAL);

    return MPI_SUCCESS;
}

int MPI_Rsend(const void* buf,
              int count,
              MPI_Datatype datatype,
              int dest,
              int tag,
              MPI_Comm comm)
{
    notImplemented("MPI_Rsend");

    return MPI_SUCCESS;
}

int MPI_Recv(void* buf,
             int count,
             MPI_Datatype datatype,
             int source,
             int tag,
             MPI_Comm comm,
             MPI_Status* status)
{
    SPDLOG_TRACE(
      fmt::format("MPI_Recv {} <- {}", executingContext.getRank(), source));
    getExecutingWorld().recv(source,
                             executingContext.getRank(),
                             (uint8_t*)buf,
                             datatype,
                             count,
                             status,
                             MPIMessage::NORMAL);

    return MPI_SUCCESS;
}

int MPI_Sendrecv(const void* sendbuf,
                 int sendcount,
                 MPI_Datatype sendtype,
                 int dest,
                 int sendtag,
                 void* recvbuf,
                 int recvcount,
                 MPI_Datatype recvtype,
                 int source,
                 int recvtag,
                 MPI_Comm comm,
                 MPI_Status* status)
{
    SPDLOG_TRACE(fmt::format("MPI_Sendrecv {} -> {} and {} <- {}",
                             executingContext.getRank(),
                             dest,
                             executingContext.getRank(),
                             source));
    getExecutingWorld().sendRecv((uint8_t*)sendbuf,
                                 sendcount,
                                 sendtype,
                                 dest,
                                 (uint8_t*)recvbuf,
                                 recvcount,
                                 recvtype,
                                 source,
                                 executingContext.getRank(),
                                 status);

    return MPI_SUCCESS;
}

int MPI_Abort(MPI_Comm comm, int errorcode)
{
    SPDLOG_TRACE("MPI - MPI_Abort");

    return terminateMpi();
}

int MPI_Get_count(const MPI_Status* status, MPI_Datatype datatype, int* count)
{
    SPDLOG_TRACE("MPI - MPI_Get_count");

    if (status->bytesSize % datatype->size != 0) {
        SPDLOG_ERROR("Incomplete message (bytes {}, datatype size {})",
                     status->bytesSize,
                     datatype->size);
        return 1;
    }

    *count = status->bytesSize / datatype->size;

    return MPI_SUCCESS;
}

int MPI_Probe(int source, int tag, MPI_Comm comm, MPI_Status* status)
{
    SPDLOG_TRACE("MPI - MPI_Probe");
    getExecutingWorld().probe(source, executingContext.getRank(), status);

    return MPI_SUCCESS;
}

int MPI_Barrier(MPI_Comm comm)
{
    SPDLOG_TRACE("Rank {} - MPI_Barrier", executingContext.getRank());
    getExecutingWorld().barrier(executingContext.getRank());

    return MPI_SUCCESS;
}

int MPI_Bcast(void* buffer,
              int count,
              MPI_Datatype datatype,
              int root,
              MPI_Comm comm)
{
    MpiWorld& world = getExecutingWorld();

    int rank = executingContext.getRank();
    world.broadcast(
      root, rank, (uint8_t*)buffer, datatype, count, MPIMessage::BROADCAST);
    return MPI_SUCCESS;
}

int MPI_Scatter(const void* sendbuf,
                int sendcount,
                MPI_Datatype sendtype,
                void* recvbuf,
                int recvcount,
                MPI_Datatype recvtype,
                int root,
                MPI_Comm comm)
{
    SPDLOG_TRACE(
      fmt::format("MPI_Scatter {} -> {}", root, executingContext.getRank()));
    getExecutingWorld().scatter(root,
                                executingContext.getRank(),
                                (uint8_t*)sendbuf,
                                sendtype,
                                sendcount,
                                (uint8_t*)recvbuf,
                                recvtype,
                                recvcount);

    return MPI_SUCCESS;
}

int MPI_Gather(const void* sendbuf,
               int sendcount,
               MPI_Datatype sendtype,
               void* recvbuf,
               int recvcount,
               MPI_Datatype recvtype,
               int root,
               MPI_Comm comm)
{
    if (sendbuf == MPI_IN_PLACE) {
        sendbuf = recvbuf;
    }

    SPDLOG_TRACE("MPI - MPI_Gather");
    getExecutingWorld().gather(executingContext.getRank(),
                               root,
                               (uint8_t*)sendbuf,
                               sendtype,
                               sendcount,
                               (uint8_t*)recvbuf,
                               recvtype,
                               recvcount);

    return MPI_SUCCESS;
}

int MPI_Allgather(const void* sendbuf,
                  int sendcount,
                  MPI_Datatype sendtype,
                  void* recvbuf,
                  int recvcount,
                  MPI_Datatype recvtype,
                  MPI_Comm comm)
{
    if (sendbuf == MPI_IN_PLACE) {
        sendbuf = recvbuf;
    }

    SPDLOG_TRACE("MPI - MPI_Allgather");
    getExecutingWorld().allGather(executingContext.getRank(),
                                  (uint8_t*)sendbuf,
                                  sendtype,
                                  sendcount,
                                  (uint8_t*)recvbuf,
                                  recvtype,
                                  recvcount);

    return MPI_SUCCESS;
}

int MPI_Allgatherv(const void* sendbuf,
                   int sendcount,
                   MPI_Datatype sendtype,
                   void* recvbuf,
                   const int* recvcounts,
                   const int* displs,
                   MPI_Datatype recvtype,
                   MPI_Comm comm)
{
    notImplemented("MPI_Allgatherv");

    return MPI_SUCCESS;
}

int MPI_Reduce(const void* sendbuf,
               void* recvbuf,
               int count,
               MPI_Datatype datatype,
               MPI_Op op,
               int root,
               MPI_Comm comm)
{
    if (sendbuf == MPI_IN_PLACE) {
        sendbuf = recvbuf;
    }

    SPDLOG_TRACE("MPI - MPI_Reduce");
    getExecutingWorld().reduce(executingContext.getRank(),
                               root,
                               (uint8_t*)sendbuf,
                               (uint8_t*)recvbuf,
                               datatype,
                               count,
                               op);

    return MPI_SUCCESS;
}

int MPI_Reduce_scatter(const void* sendbuf,
                       void* recvbuf,
                       const int* recvcounts,
                       MPI_Datatype datatype,
                       MPI_Op op,
                       MPI_Comm comm)
{
    notImplemented("MPI_Reduce_scatter");

    return MPI_SUCCESS;
}

int MPI_Allreduce(const void* sendbuf,
                  void* recvbuf,
                  int count,
                  MPI_Datatype datatype,
                  MPI_Op op,
                  MPI_Comm comm)
{
    if (sendbuf == MPI_IN_PLACE) {
        sendbuf = recvbuf;
    }

    SPDLOG_TRACE("MPI - MPI_Allreduce");
    getExecutingWorld().allReduce(executingContext.getRank(),
                                  (uint8_t*)sendbuf,
                                  (uint8_t*)recvbuf,
                                  datatype,
                                  count,
                                  op);

    return MPI_SUCCESS;
}

int MPI_Scan(const void* sendbuf,
             void* recvbuf,
             int count,
             MPI_Datatype datatype,
             MPI_Op op,
             MPI_Comm comm)
{
    if (sendbuf == MPI_IN_PLACE) {
        sendbuf = recvbuf;
    }

    SPDLOG_TRACE("MPI - MPI_Scan");
    getExecutingWorld().scan(executingContext.getRank(),
                             (uint8_t*)sendbuf,
                             (uint8_t*)recvbuf,
                             datatype,
                             count,
                             op);

    return MPI_SUCCESS;
}

int MPI_Alltoall(const void* sendbuf,
                 int sendcount,
                 MPI_Datatype sendtype,
                 void* recvbuf,
                 int recvcount,
                 MPI_Datatype recvtype,
                 MPI_Comm comm)
{
    SPDLOG_TRACE("Rank {} - MPI_Alltoall", executingContext.getRank());
    getExecutingWorld().allToAll(executingContext.getRank(),
                                 (uint8_t*)sendbuf,
                                 sendtype,
                                 sendcount,
                                 (uint8_t*)recvbuf,
                                 recvtype,
                                 recvcount);

    return MPI_SUCCESS;
}

int MPI_Cart_create(MPI_Comm old_comm,
                    int ndims,
                    const int dims[],
                    const int periods[],
                    int reorder,
                    MPI_Comm* comm)
{
    SPDLOG_TRACE("MPI - MPI_Cart_create");

    *comm = old_comm;

    return MPI_SUCCESS;
}

int MPI_Cart_rank(MPI_Comm comm, int coords[], int* rank)
{
    SPDLOG_TRACE("MPI - MPI_Cart_rank");
    getExecutingWorld().getRankFromCoords(rank, coords);

    return MPI_SUCCESS;
}

int MPI_Cart_get(MPI_Comm comm,
                 int maxdims,
                 int dims[],
                 int periods[],
                 int coords[])
{
    SPDLOG_TRACE("MPI - MPI_Cart_get");
    getExecutingWorld().getCartesianRank(
      executingContext.getRank(), maxdims, dims, periods, coords);

    return MPI_SUCCESS;
}

int MPI_Cart_shift(MPI_Comm comm,
                   int direction,
                   int disp,
                   int* rank_source,
                   int* rank_dest)
{
    SPDLOG_TRACE("MPI - MPI_Cart_shift");

    getExecutingWorld().shiftCartesianCoords(
      executingContext.getRank(), direction, disp, rank_source, rank_dest);

    return MPI_SUCCESS;
}

int MPI_Type_size(MPI_Datatype type, int* size)
{
    SPDLOG_TRACE("MPI - MPI_Type_size");

    *size = type->size;

    return MPI_SUCCESS;
}

int MPI_Type_free(MPI_Datatype* datatype)
{
    notImplemented("MPI_Type_free");

    return MPI_SUCCESS;
}

int MPI_Alloc_mem(MPI_Aint size, MPI_Info info, void* baseptr)
{
    SPDLOG_TRACE("MPI - MPI_Alloc_mem");

    if (info != MPI_INFO_NULL) {
        throw std::runtime_error("Non-null info not supported");
    }

    *((void**)baseptr) = malloc(size);

    return MPI_SUCCESS;
}

int MPI_Win_fence(int assert, MPI_Win win)
{
    notImplemented("MPI_Win_fence");

    return MPI_SUCCESS;
}

int MPI_Get(void* origin_addr,
            int origin_count,
            MPI_Datatype origin_datatype,
            int target_rank,
            MPI_Aint target_disp,
            int target_count,
            MPI_Datatype target_datatype,
            MPI_Win win)
{
    notImplemented("MPI_Get");

    return MPI_SUCCESS;
}

int MPI_Put(const void* origin_addr,
            int origin_count,
            MPI_Datatype origin_datatype,
            int target_rank,
            MPI_Aint target_disp,
            int target_count,
            MPI_Datatype target_datatype,
            MPI_Win win)
{
    notImplemented("MPI_Put");

    return MPI_SUCCESS;
}

int MPI_Win_free(MPI_Win* win)
{
    notImplemented("MPI_Win_free");

    return MPI_SUCCESS;
}

int MPI_Win_create(void* base,
                   MPI_Aint size,
                   int disp_unit,
                   MPI_Info info,
                   MPI_Comm comm,
                   MPI_Win* win)
{
    notImplemented("MPI_Win_create");

    return MPI_SUCCESS;
}

int MPI_Get_processor_name(char* name, int* resultlen)
{
    SPDLOG_TRACE("MPI - MPI_Get_processor_name");

    std::string host = faabric::util::getSystemConfig().endpointHost;
    strncpy(name, host.c_str(), host.length());
    *resultlen = host.length();

    return MPI_SUCCESS;
}

int MPI_Win_get_attr(MPI_Win win,
                     int win_keyval,
                     void* attribute_val,
                     int* flag)
{
    SPDLOG_TRACE("MPI - MPI_Win_get_attr");

    *flag = 1;
    if (win_keyval == MPI_WIN_BASE) {
        *((void**)attribute_val) = win->basePtr;
    } else {
        if (win_keyval == MPI_WIN_SIZE) {
            *((int*)attribute_val) = win->size;
        } else if (win_keyval == MPI_WIN_DISP_UNIT) {
            *((int*)attribute_val) = win->dispUnit;
        } else {
            throw std::runtime_error("Unrecofnised window attribute type " +
                                     std::to_string(win_keyval));
        }
    }

    return MPI_SUCCESS;
}

int MPI_Free_mem(void* base)
{
    SPDLOG_TRACE("MPI - MPI_Free_mem");

    return MPI_SUCCESS;
}

int MPI_Request_free(MPI_Request* request)
{
    notImplemented("MPI_Request_free");

    return MPI_SUCCESS;
}

int MPI_Type_contiguous(int count, MPI_Datatype oldtype, MPI_Datatype* newtype)
{
    SPDLOG_TRACE("MPI - MPI_Type_contiguous");

    return MPI_SUCCESS;
}

int MPI_Type_commit(MPI_Datatype* type)
{
    SPDLOG_TRACE("MPI - MPI_Type_commit");

    return MPI_SUCCESS;
}

int MPI_Isend(const void* buf,
              int count,
              MPI_Datatype datatype,
              int dest,
              int tag,
              MPI_Comm comm,
              MPI_Request* request)
{
    SPDLOG_TRACE("MPI - MPI_Isend {} -> {}", executingContext.getRank(), dest);

    MpiWorld& world = getExecutingWorld();
    (*request) = (faabric_request_t*)malloc(sizeof(faabric_request_t));
    int requestId = world.isend(
      executingContext.getRank(), dest, (uint8_t*)buf, datatype, count);
    (*request)->id = requestId;

    return MPI_SUCCESS;
}

int MPI_Irecv(void* buf,
              int count,
              MPI_Datatype datatype,
              int source,
              int tag,
              MPI_Comm comm,
              MPI_Request* request)
{
    SPDLOG_TRACE(
      "MPI - MPI_Irecv {} <- {}", executingContext.getRank(), source);

    MpiWorld& world = getExecutingWorld();
    (*request) = (faabric_request_t*)malloc(sizeof(faabric_request_t));
    int requestId = world.irecv(
      source, executingContext.getRank(), (uint8_t*)buf, datatype, count);
    (*request)->id = requestId;

    return MPI_SUCCESS;
}

double MPI_Wtime()
{
    SPDLOG_TRACE("MPI - MPI_Wtime");

    return getExecutingWorld().getWTime();
}

int MPI_Wait(MPI_Request* request, MPI_Status* status)
{
    SPDLOG_TRACE("MPI - MPI_Wait");
    getExecutingWorld().awaitAsyncRequest((*request)->id);

    return MPI_SUCCESS;
}

int MPI_Waitall(int count,
                MPI_Request array_of_requests[],
                MPI_Status* array_of_statuses)
{
    notImplemented("MPI_Waitall");

    return MPI_SUCCESS;
}

int MPI_Waitany(int count,
                MPI_Request array_of_requests[],
                int* index,
                MPI_Status* status)
{
    notImplemented("MPI_Waitany");

    return MPI_SUCCESS;
}

int MPI_Comm_dup(MPI_Comm comm, MPI_Comm* newcomm)
{
    notImplemented("MPI_Comm_dup");

    return MPI_SUCCESS;
}

MPI_Fint MPI_Comm_c2f(MPI_Comm comm)
{
    notImplemented("MPI_Comm_c2f");

    return MPI_SUCCESS;
}

MPI_Comm MPI_Comm_f2c(MPI_Fint comm)
{
    notImplemented("MPI_Comm_f2c");

    return MPI_SUCCESS;
}

int MPI_Comm_free(MPI_Comm* comm)
{
    SPDLOG_TRACE("MPI - MPI_Comm_free");

    return MPI_SUCCESS;
}

int MPI_Comm_split(MPI_Comm comm, int color, int key, MPI_Comm* newcomm)
{
    notImplemented("MPI_Comm_split");

    return MPI_SUCCESS;
}

int MPI_Alltoallv(const void* sendbuf,
                  const int sendcounts[],
                  const int sdispls[],
                  MPI_Datatype sendtype,
                  void* recvbuf,
                  const int recvcounts[],
                  const int rdispls[],
                  MPI_Datatype recvtype,
                  MPI_Comm comm)
{
    notImplemented("MPI_Alltoallv");

    return MPI_SUCCESS;
}

int MPI_Op_create(MPI_User_function* user_fn, int commute, MPI_Op* op)
{
    notImplemented("MPI_Op_create");

    return MPI_SUCCESS;
}

int MPI_Op_free(MPI_Op* op)
{
    notImplemented("MPI_Op_free");

    return MPI_SUCCESS;
}

namespace tests::mpi {
// ----- Helper functions -----
// Mocked version to the migration point defined in Faasm's host interface to
// run migration tests for MPI also in faabric
void mpiMigrationPoint(int entrypointFuncArg)
{
    auto* call = &faabric::scheduler::ExecutorContext::get()->getMsg();
    auto& sch = faabric::scheduler::getScheduler();

    // Detect if there is a pending migration for the current app
    auto migration = sch.checkForMigrationOpportunities(*call);
    bool appMustMigrate = migration != nullptr;

    // Detect if this particular function needs to be migrated or not
    bool funcMustMigrate = false;
    std::string hostToMigrateTo = "otherHost";
    if (appMustMigrate) {
        funcMustMigrate = migration->srchost() != migration->dsthost();
        hostToMigrateTo = migration->dsthost();
    }

    // Regardless if we have to individually migrate or not, we need to prepare
    // for the app migration
    if (appMustMigrate && call->ismpi()) {
<<<<<<< HEAD
        auto& mpiWorld = faabric::scheduler::getMpiWorldRegistry().getWorld(
          call->mpiworldid());
        mpiWorld.prepareMigration(call->mpirank());
=======
        auto& mpiWorld = getMpiWorldRegistry().getWorld(call->mpiworldid());
        mpiWorld.prepareMigration(call->mpirank(), pendingMigrations);
>>>>>>> 468d7550
    }

    // Do actual migration
    if (funcMustMigrate) {
        std::string argStr = std::to_string(entrypointFuncArg);
        std::vector<uint8_t> inputData(argStr.begin(), argStr.end());

        std::string user = call->user();

        std::shared_ptr<faabric::BatchExecuteRequest> req =
          faabric::util::batchExecFactory(call->user(), call->function(), 1);
        req->set_appid(call->appid());
        req->set_groupid(call->groupid());
        req->set_type(faabric::BatchExecuteRequest::MIGRATION);

        faabric::Message& msg = req->mutable_messages()->at(0);
        msg.set_inputdata(inputData.data(), inputData.size());

        // Take snapshot of function and send it to the host we are migrating
        // to. Note that the scheduler only pushes snapshots as part of function
        // chaining from the master host of the app, and
        // we are most likely migrating from a non-master host. Thus, we must
        // take and push the snapshot manually.
        auto* exec = faabric::scheduler::ExecutorContext::get()->getExecutor();
        auto snap =
          std::make_shared<faabric::util::SnapshotData>(exec->getMemoryView());
        std::string snapKey = "migration_" + std::to_string(msg.id());
        auto& reg = faabric::snapshot::getSnapshotRegistry();
        reg.registerSnapshot(snapKey, snap);
        sch.getSnapshotClient(hostToMigrateTo)->pushSnapshot(snapKey, snap);
        msg.set_snapshotkey(snapKey);

        // Propagate the id's and indices. The id is necessary to set the
        // right message result, the app and group ids are necessary for
        // communication purposes
        msg.set_id(call->id());
        msg.set_appid(call->appid());
        msg.set_groupid(call->groupid());
        msg.set_groupidx(call->groupidx());

        // If message is MPI, propagate the necessary MPI bits
        if (call->ismpi()) {
            msg.set_ismpi(true);
            msg.set_mpiworldid(call->mpiworldid());
            msg.set_mpiworldsize(call->mpiworldsize());
            msg.set_mpirank(call->mpirank());
        }

        if (call->recordexecgraph()) {
            msg.set_recordexecgraph(true);
        }

        SPDLOG_DEBUG("Migrating MPI rank {} from {} to {}",
                     call->mpirank(),
                     faabric::util::getSystemConfig().endpointHost,
                     hostToMigrateTo);

        // Send request to execute functions to the migrated-to host
        sch.getFunctionCallClient(hostToMigrateTo)->executeFunctions(req);

        /* TODO: fix chained function
        if (call->recordexecgraph()) {
            sch.logChainedFunction(call->id(), msg.id());
        }
        */

        // Throw an exception to be caught by the executor and terminate
        throw faabric::util::FunctionMigratedException("Migrating MPI rank");
    }

    // Hit the post-migration hook if not migrated (but someone has)
    if (appMustMigrate) {
        faabric::transport::getPointToPointBroker().postMigrationHook(
          call->groupid(), call->groupidx());
    }
}

int doAllToAll(int rank, int worldSize, int i)
{
    int retVal = 0;
    int chunkSize = 2;
    int fullSize = worldSize * chunkSize;

    // Arrays for sending and receiving
    int* sendBuf = new int[fullSize];
    int* expected = new int[fullSize];
    int* actual = new int[fullSize];

    // Populate data
    for (int i = 0; i < fullSize; i++) {
        // Send buffer from this rank
        sendBuf[i] = (rank * 10) + i;

        // Work out which rank this chunk of the expectation will come from
        int rankOffset = (rank * chunkSize) + (i % chunkSize);
        int recvRank = i / chunkSize;
        expected[i] = (recvRank * 10) + rankOffset;
    }

    MPI_Alltoall(
      sendBuf, chunkSize, MPI_INT, actual, chunkSize, MPI_INT, MPI_COMM_WORLD);

    if (!faabric::util::compareArrays<int>(actual, expected, fullSize)) {
        retVal = 1;
    }

    delete[] sendBuf;
    delete[] actual;
    delete[] expected;

    return retVal;
}
}<|MERGE_RESOLUTION|>--- conflicted
+++ resolved
@@ -2,15 +2,10 @@
 
 #include <faabric/mpi/MpiContext.h>
 #include <faabric/mpi/MpiWorld.h>
+#include <faabric/mpi/MpiWorldRegistry.h>
 #include <faabric/mpi/mpi.h>
 #include <faabric/mpi/mpi.pb.h>
 #include <faabric/scheduler/ExecutorContext.h>
-<<<<<<< HEAD
-#include <faabric/scheduler/MpiContext.h>
-#include <faabric/scheduler/MpiWorld.h>
-#include <faabric/scheduler/MpiWorldRegistry.h>
-=======
->>>>>>> 468d7550
 #include <faabric/scheduler/Scheduler.h>
 #include <faabric/util/compare.h>
 #include <faabric/util/config.h>
@@ -59,8 +54,7 @@
     if (call->mpirank() <= 0) {
         // If we are rank 0 and the world already exists, it means we are being
         // migrated
-        if (faabric::scheduler::getMpiWorldRegistry().worldExists(
-              call->mpiworldid())) {
+        if (getMpiWorldRegistry().worldExists(call->mpiworldid())) {
             SPDLOG_TRACE("MPI - MPI_Init (join)");
             executingContext.joinWorld(*call);
         } else {
@@ -798,14 +792,8 @@
     // Regardless if we have to individually migrate or not, we need to prepare
     // for the app migration
     if (appMustMigrate && call->ismpi()) {
-<<<<<<< HEAD
-        auto& mpiWorld = faabric::scheduler::getMpiWorldRegistry().getWorld(
-          call->mpiworldid());
+        auto& mpiWorld = getMpiWorldRegistry().getWorld(call->mpiworldid());
         mpiWorld.prepareMigration(call->mpirank());
-=======
-        auto& mpiWorld = getMpiWorldRegistry().getWorld(call->mpiworldid());
-        mpiWorld.prepareMigration(call->mpirank(), pendingMigrations);
->>>>>>> 468d7550
     }
 
     // Do actual migration
