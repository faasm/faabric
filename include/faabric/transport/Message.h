#pragma once

#include <string>
#include <zmq.hpp>

namespace faabric::transport {

/**
 * Types of message send/ receive outcomes.
 */
enum MessageResponseCode
{
    SUCCESS,
    TERM,
    TIMEOUT,
    ERROR
};

/**
 * Represents message data passed around the transport layer. Essentially an
 * array of bytes, with a size and a flag to say whether there's more data to
 * follow.
 *
 * Currently it's just a thin wrapper around a ZeroMQ message that avoids us
 * being dependent on the ZeroMQ API outside of boilerplate code.
 */
class Message
{
  public:
    /**
     * Creates a message from a ZeroMQ message. Importantly avoids a copy by
     * using the move constructor of zmq::message_t
     *
     * https://github.com/zeromq/cppzmq/blob/master/zmq.hpp#L408
     */
    explicit Message(zmq::message_t&& msgIn);

    explicit Message(Message&& other) noexcept;

    explicit Message(MessageResponseCode failCodeIn);

    Message& operator=(Message&&);

    MessageResponseCode getResponseCode() { return failCode; }

    char* data();

    uint8_t* udata();

    std::vector<uint8_t> dataCopy();

    int size();

    bool more();

  private:
    zmq::message_t msg;
<<<<<<< HEAD
=======

    bool _more = false;

    MessageResponseCode failCode = MessageResponseCode::SUCCESS;
>>>>>>> acf30b52
};
}<|MERGE_RESOLUTION|>--- conflicted
+++ resolved
@@ -55,12 +55,9 @@
 
   private:
     zmq::message_t msg;
-<<<<<<< HEAD
-=======
 
     bool _more = false;
 
     MessageResponseCode failCode = MessageResponseCode::SUCCESS;
->>>>>>> acf30b52
 };
 }