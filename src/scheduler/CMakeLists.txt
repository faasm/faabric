--- conflicted
+++ resolved
@@ -1,32 +1,15 @@
-
-<<<<<<< HEAD
-set(LIB_FILES
-        ExecutorFactory.cpp
-        Executor.cpp
-        ExecGraph.cpp
-        FunctionCallClient.cpp
-        FunctionCallServer.cpp
-        MpiContext.cpp
-        MpiMessageBuffer.cpp
-        MpiWorldRegistry.cpp
-        MpiWorld.cpp
-        Scheduler.cpp
-        ${HEADERS}
-        )
-=======
 faabric_lib(scheduler
+    ExecGraph.cpp
     ExecutorFactory.cpp
     Executor.cpp
-    ExecGraph.cpp
     FunctionCallClient.cpp
     FunctionCallServer.cpp
-    Scheduler.cpp
     MpiContext.cpp
     MpiMessageBuffer.cpp
+    MpiWorld.cpp
     MpiWorldRegistry.cpp
-    MpiWorld.cpp
+    Scheduler.cpp
 )
->>>>>>> 18377806
 
 target_link_libraries(scheduler PRIVATE
     faabric::snapshot
