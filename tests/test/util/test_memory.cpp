--- conflicted
+++ resolved
@@ -443,7 +443,44 @@
     REQUIRE_THROWS(mapMemoryPrivate({ sharedMem.get(), memSize }, fd));
 }
 
-<<<<<<< HEAD
+TEST_CASE("Test remapping memory", "[util]")
+{
+    // Set up some data
+    size_t dataSize = 10 * HOST_PAGE_SIZE;
+    std::vector<uint8_t> expectedData(dataSize, 3);
+
+    // Write this to a file descriptor
+    int fd = createFd(expectedData.size(), "foobar");
+    writeToFd(fd, 0, { expectedData.data(), expectedData.size() });
+
+    // Map some new memory to this fd
+    MemoryRegion mappedMem = allocatePrivateMemory(dataSize);
+    mapMemoryPrivate({ mappedMem.get(), dataSize }, fd);
+
+    std::vector<uint8_t> actualData(mappedMem.get(),
+                                    mappedMem.get() + dataSize);
+    REQUIRE(actualData == expectedData);
+
+    // Modify the memory
+    std::vector<uint8_t> update(100, 4);
+    size_t updateOffset = HOST_PAGE_SIZE + 10;
+    std::memcpy(mappedMem.get() + updateOffset, update.data(), update.size());
+
+    // Spot check to make sure update has been made
+    REQUIRE(*(mappedMem.get() + (updateOffset + 5)) == (uint8_t)4);
+
+    // Remap
+    mapMemoryPrivate({ mappedMem.get(), dataSize }, fd);
+
+    // Spot check to make sure update has been removed
+    REQUIRE(*(mappedMem.get() + (updateOffset + 5)) == (uint8_t)3);
+
+    // Check all data
+    std::vector<uint8_t> actualDataAfter(mappedMem.get(),
+                                         mappedMem.get() + dataSize);
+    REQUIRE(actualDataAfter == expectedData);
+}
+
 TEST_CASE("Test uffd tracking", "[util]")
 {
     size_t memSize = 10 * HOST_PAGE_SIZE;
@@ -493,43 +530,5 @@
     }
 
     t.stop();
-=======
-TEST_CASE("Test remapping memory", "[util]")
-{
-    // Set up some data
-    size_t dataSize = 10 * HOST_PAGE_SIZE;
-    std::vector<uint8_t> expectedData(dataSize, 3);
-
-    // Write this to a file descriptor
-    int fd = createFd(expectedData.size(), "foobar");
-    writeToFd(fd, 0, { expectedData.data(), expectedData.size() });
-
-    // Map some new memory to this fd
-    MemoryRegion mappedMem = allocatePrivateMemory(dataSize);
-    mapMemoryPrivate({ mappedMem.get(), dataSize }, fd);
-
-    std::vector<uint8_t> actualData(mappedMem.get(),
-                                    mappedMem.get() + dataSize);
-    REQUIRE(actualData == expectedData);
-
-    // Modify the memory
-    std::vector<uint8_t> update(100, 4);
-    size_t updateOffset = HOST_PAGE_SIZE + 10;
-    std::memcpy(mappedMem.get() + updateOffset, update.data(), update.size());
-
-    // Spot check to make sure update has been made
-    REQUIRE(*(mappedMem.get() + (updateOffset + 5)) == (uint8_t)4);
-
-    // Remap
-    mapMemoryPrivate({ mappedMem.get(), dataSize }, fd);
-
-    // Spot check to make sure update has been removed
-    REQUIRE(*(mappedMem.get() + (updateOffset + 5)) == (uint8_t)3);
-
-    // Check all data
-    std::vector<uint8_t> actualDataAfter(mappedMem.get(),
-                                         mappedMem.get() + dataSize);
-    REQUIRE(actualDataAfter == expectedData);
->>>>>>> 0e7a32c4
 }
 }