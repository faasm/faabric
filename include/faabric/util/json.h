#pragma once

#include <faabric/util/exception.h>

#include <google/protobuf/util/json_util.h>

namespace faabric::util {
<<<<<<< HEAD
void messageToJsonPb(const google::protobuf::Message& msg,
                     std::string* jsonStr);

void jsonToMessagePb(const std::string& jsonStr,
                     google::protobuf::Message* msg);

class JsonSerialisationException : public faabric::util::FaabricException
{
  public:
    explicit JsonSerialisationException(std::string message)
      : FaabricException(std::move(message))
    {}
};

// TODO: the old Json messages relying on protobuf are very embedded through
// many repositories interacting with faasm's http API, so be careful when
// removing them

std::string messageToJson(const faabric::Message& msg);
=======
std::string messageToJson(const google::protobuf::Message& msg);
>>>>>>> 02bb5a6b

void jsonToMessage(const std::string& jsonStr, google::protobuf::Message* msg);

class JsonSerialisationException : public faabric::util::FaabricException
{
  public:
    explicit JsonSerialisationException(std::string message)
      : FaabricException(std::move(message))
    {}
};
}<|MERGE_RESOLUTION|>--- conflicted
+++ resolved
@@ -5,29 +5,7 @@
 #include <google/protobuf/util/json_util.h>
 
 namespace faabric::util {
-<<<<<<< HEAD
-void messageToJsonPb(const google::protobuf::Message& msg,
-                     std::string* jsonStr);
-
-void jsonToMessagePb(const std::string& jsonStr,
-                     google::protobuf::Message* msg);
-
-class JsonSerialisationException : public faabric::util::FaabricException
-{
-  public:
-    explicit JsonSerialisationException(std::string message)
-      : FaabricException(std::move(message))
-    {}
-};
-
-// TODO: the old Json messages relying on protobuf are very embedded through
-// many repositories interacting with faasm's http API, so be careful when
-// removing them
-
-std::string messageToJson(const faabric::Message& msg);
-=======
 std::string messageToJson(const google::protobuf::Message& msg);
->>>>>>> 02bb5a6b
 
 void jsonToMessage(const std::string& jsonStr, google::protobuf::Message* msg);
 
