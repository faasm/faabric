#pragma once

#include <faabric/planner/PlannerClient.h>
#include <faabric/proto/faabric.pb.h>
#include <faabric/scheduler/ExecGraph.h>
#include <faabric/scheduler/FunctionCallClient.h>
#include <faabric/scheduler/InMemoryMessageQueue.h>
#include <faabric/snapshot/SnapshotClient.h>
#include <faabric/snapshot/SnapshotRegistry.h>
#include <faabric/transport/PointToPointBroker.h>
#include <faabric/util/MessageResultPromise.h>
#include <faabric/util/PeriodicBackgroundThread.h>
#include <faabric/util/clock.h>
#include <faabric/util/config.h>
#include <faabric/util/dirty.h>
#include <faabric/util/func.h>
#include <faabric/util/memory.h>
#include <faabric/util/queue.h>
#include <faabric/util/scheduling.h>
#include <faabric/util/snapshot.h>
#include <faabric/util/timing.h>

#include <future>
#include <shared_mutex>

#define AVAILABLE_HOST_SET "available_hosts"
#define MIGRATED_FUNCTION_RETURN_VALUE -99

namespace faabric::scheduler {

typedef std::promise<std::shared_ptr<faabric::Message>> MessageResultPromise;
typedef std::shared_ptr<MessageResultPromise> MessageResultPromisePtr;

class Scheduler;

Scheduler& getScheduler();

class ExecutorTask
{
  public:
    ExecutorTask() = default;

    ExecutorTask(int messageIndexIn,
                 std::shared_ptr<faabric::BatchExecuteRequest> reqIn);

    // Delete everything copy-related, default everything move-related
    ExecutorTask(const ExecutorTask& other) = delete;

    ExecutorTask& operator=(const ExecutorTask& other) = delete;

    ExecutorTask(ExecutorTask&& other) = default;

    ExecutorTask& operator=(ExecutorTask&& other) = default;

    std::shared_ptr<faabric::BatchExecuteRequest> req;
    int messageIndex = 0;
};

class ChainedCallException : public faabric::util::FaabricException
{
  public:
    explicit ChainedCallException(std::string message)
      : FaabricException(std::move(message))
    {}
};

class Executor
{
  public:
    std::string id;

    explicit Executor(faabric::Message& msg);

    // Must be marked virtual to permit proper calling of subclass destructors
    virtual ~Executor();

    std::vector<std::pair<uint32_t, int32_t>> executeThreads(
      std::shared_ptr<faabric::BatchExecuteRequest> req,
      const std::vector<faabric::util::SnapshotMergeRegion>& mergeRegions);

    void executeTasks(std::vector<int> msgIdxs,
                      std::shared_ptr<faabric::BatchExecuteRequest> req);

    virtual void shutdown();

    virtual void reset(faabric::Message& msg);

    virtual int32_t executeTask(
      int threadPoolIdx,
      int msgIdx,
      std::shared_ptr<faabric::BatchExecuteRequest> req);

    bool tryClaim();

    void claim();

    void releaseClaim();

    std::shared_ptr<faabric::util::SnapshotData> getMainThreadSnapshot(
      faabric::Message& msg,
      bool createIfNotExists = false);

    long getMillisSinceLastExec();

    virtual std::span<uint8_t> getMemoryView();

    virtual void restore(const std::string& snapshotKey);

    faabric::Message& getBoundMessage();

    bool isExecuting();

    bool isShutdown() { return _isShutdown; }

    void addChainedMessage(const faabric::Message& msg);

    const faabric::Message& getChainedMessage(int messageId);

    std::set<unsigned int> getChainedMessageIds();

  protected:
    virtual void setMemorySize(size_t newSize);

    virtual size_t getMaxMemorySize();

    faabric::Message boundMessage;

    Scheduler& sch;

    faabric::snapshot::SnapshotRegistry& reg;

    std::shared_ptr<faabric::util::DirtyTracker> tracker;

    uint32_t threadPoolSize = 0;

    std::map<int, std::shared_ptr<faabric::Message>> chainedMessages;

  private:
    // ---- Accounting ----
    std::atomic<bool> claimed = false;
    std::atomic<bool> _isShutdown = false;
    std::atomic<int> batchCounter = 0;
    std::atomic<int> threadBatchCounter = 0;
    faabric::util::TimePoint lastExec;

    // ---- Application threads ----
    std::shared_mutex threadExecutionMutex;
    std::vector<char> dirtyRegions;
    std::vector<std::vector<char>> threadLocalDirtyRegions;
    void deleteMainThreadSnapshot(const faabric::Message& msg);

    // ---- Function execution thread pool ----
    std::mutex threadsMutex;
    std::vector<std::shared_ptr<std::jthread>> threadPoolThreads;
    std::set<int> availablePoolThreads;

    std::vector<faabric::util::Queue<ExecutorTask>> threadTaskQueues;

    void threadPoolThread(std::stop_token st, int threadPoolIdx);
};

/**
 * Background thread that periodically checks if there are migration
 * opportunities for in-flight apps that have opted in to being checked for
 * migrations.
 */
class FunctionMigrationThread : public faabric::util::PeriodicBackgroundThread
{
  public:
    void doWork() override;
};

/**
 * Background thread that periodically checks to see if any executors have
 * become stale (i.e. not handled any requests in a given timeout). If any are
 * found, they are removed.
 */
class SchedulerReaperThread : public faabric::util::PeriodicBackgroundThread
{
  public:
    void doWork() override;
};

class Scheduler
{
  public:
    Scheduler();

    ~Scheduler();

    // TODO: do we want to keep this legacy function?
    // TODO: no! remove me
    // void callFunction(faabric::Message& msg, bool forceLocal = false);

<<<<<<< HEAD
    void executeBatchRequest(std::shared_ptr<faabric::BatchExecuteRequest> req);

=======
>>>>>>> 2236c944
    faabric::util::SchedulingDecision callFunctions(
      std::shared_ptr<faabric::BatchExecuteRequest> req);

    faabric::util::SchedulingDecision callFunctions(
      std::shared_ptr<faabric::BatchExecuteRequest> req,
      faabric::util::SchedulingDecision& hint);

    void reset();

    void resetThreadLocalCache();

    void shutdown();

    bool isShutdown() { return _isShutdown; }

    void broadcastSnapshotDelete(const faabric::Message& msg,
                                 const std::string& snapshotKey);

    int reapStaleExecutors();

    long getFunctionExecutorCount(const faabric::Message& msg);

    int getFunctionRegisteredHostCount(const faabric::Message& msg);

    const std::set<std::string> getFunctionRegisteredHosts(
      const faabric::Message& msg);

    void flushLocally();

    // TODO: remove naming duplicity
    void setFunctionResult(faabric::Message& msg);

<<<<<<< HEAD
    void setMessageResult(std::shared_ptr<faabric::Message> msg);

    faabric::Message getFunctionResult(const faabric::Message& msg,
                                       int timeoutMs);

    std::shared_ptr<faabric::BatchExecuteRequest> getBatchResult(
      std::shared_ptr<faabric::BatchExecuteRequest> req,
      int timeoutMs,
      int batchSizeHint = 0);

    /* TODO: remove from here
    void getFunctionResultAsync(unsigned int messageId,
=======
    faabric::Message getFunctionResult(const faabric::Message& msg,
                                       int timeoutMs);

    void getFunctionResultAsync(const faabric::Message& msg,
>>>>>>> 2236c944
                                int timeoutMs,
                                asio::io_context& ioc,
                                asio::any_io_executor& executor,
                                std::function<void(faabric::Message&)> handler);
    */

    void setThreadResult(const faabric::Message& msg,
                         int32_t returnValue,
                         const std::string& key,
                         const std::vector<faabric::util::SnapshotDiff>& diffs);

    void setThreadResultLocally(uint32_t msgId, int32_t returnValue);

    /**
     * Caches a message along with the thread result, to allow the thread result
     * to refer to data held in that message (i.e. snapshot diffs). The message
     * will be destroyed once the thread result is consumed.
     */
    void setThreadResultLocally(uint32_t msgId,
                                int32_t returnValue,
                                faabric::transport::Message& message);

    std::vector<std::pair<uint32_t, int32_t>> awaitThreadResults(
      std::shared_ptr<faabric::BatchExecuteRequest> req);

    int32_t awaitThreadResult(uint32_t messageId);

    void registerThread(uint32_t msgId);

    void deregisterThreads(std::shared_ptr<faabric::BatchExecuteRequest> req);

    void deregisterThread(uint32_t msgId);

    std::vector<uint32_t> getRegisteredThreads();

    size_t getCachedMessageCount();

    void vacateSlot();

    std::string getThisHost();

    std::set<std::string> getAvailableHosts();

    void addHostToGlobalSet();

    void addHostToGlobalSet(
      const std::string& host,
      std::shared_ptr<faabric::HostResources> overwriteResources = nullptr);

    void removeHostFromGlobalSet(const std::string& host);

    faabric::HostResources getThisHostResources();

    void setThisHostResources(faabric::HostResources& res);

    // ----------------------------------
    // Testing
    // ----------------------------------
    std::vector<faabric::Message> getRecordedMessagesAll();

    std::vector<faabric::Message> getRecordedMessagesLocal();

    std::vector<std::pair<std::string, faabric::Message>>
    getRecordedMessagesShared();

    void clearRecordedMessages();

    // ----------------------------------
    // Exec graph
    // ----------------------------------
    void logChainedFunction(const faabric::Message& parentMessage,
                            const faabric::Message& chainedMessage);

    std::set<unsigned int> getChainedFunctions(unsigned int msgId);

    ExecGraph getFunctionExecGraph(unsigned int msgId);

    // ----------------------------------
    // Function Migration
    // ----------------------------------
    std::shared_ptr<faabric::PendingMigration> checkForMigrationOpportunities(
      faabric::Message& msg,
      int overwriteNewGroupId = 0);

    // ----------------------------------
    // Clients
    // ----------------------------------
    std::shared_ptr<faabric::scheduler::FunctionCallClient>
    getFunctionCallClient(const std::string& otherHost);

    std::shared_ptr<faabric::snapshot::SnapshotClient> getSnapshotClient(
      const std::string& otherHost);

<<<<<<< HEAD
    std::shared_ptr<faabric::planner::PlannerClient> getPlannerClient();
=======
    static std::shared_ptr<faabric::planner::PlannerClient> getPlannerClient();
>>>>>>> 2236c944

  private:
    std::string thisHost;

    faabric::util::SystemConfig& conf;

    std::shared_mutex mx;

    std::atomic<bool> _isShutdown = false;

    // ---- Executors ----
    std::unordered_map<std::string, std::vector<std::shared_ptr<Executor>>>
      executors;

    // ---- Threads ----
    faabric::snapshot::SnapshotRegistry& reg;

    std::unordered_map<uint32_t, std::promise<int32_t>> threadResults;
    std::unordered_map<uint32_t, faabric::transport::Message>
      threadResultMessages;

    std::unordered_map<uint32_t, MessageResultPromisePtr> localResults;

    std::unordered_map<std::string, std::set<std::string>> pushedSnapshotsMap;

    std::mutex localResultsMutex;

    // TODO(planner): eventually plannerResults should overtake localResults
    std::unordered_map<uint32_t, MessageResultPromisePtr> plannerResults;
    std::mutex plannerResultsMutex;

    // ---- Host resources and hosts ----
    // TODO: remove from here eventually
    faabric::HostResources thisHostResources;
    std::atomic<int32_t> thisHostUsedSlots = 0;

    faabric::HostResources getHostResources(const std::string& host);

    // ---- Planner----
    faabric::planner::KeepAliveThread keepAliveThread;

    // ---- Actual scheduling ----
    SchedulerReaperThread reaperThread;

    faabric::util::SchedulingDecision doCallFunctions(
      std::shared_ptr<faabric::BatchExecuteRequest> req,
      faabric::util::SchedulingDecision& decision,
      faabric::util::FullLock& lock);

    std::shared_ptr<Executor> claimExecutor(
      faabric::Message& msg,
      faabric::util::FullLock& schedulerLock);

    // ---- Accounting and debugging ----
    std::vector<faabric::Message> recordedMessagesAll;
    std::vector<faabric::Message> recordedMessagesLocal;
    std::vector<std::pair<std::string, faabric::Message>>
      recordedMessagesShared;

    ExecGraphNode getFunctionExecGraphNode(unsigned int msgId);

    // ---- Point-to-point ----
    faabric::transport::PointToPointBroker& broker;
};
}<|MERGE_RESOLUTION|>--- conflicted
+++ resolved
@@ -188,15 +188,8 @@
 
     ~Scheduler();
 
-    // TODO: do we want to keep this legacy function?
-    // TODO: no! remove me
-    // void callFunction(faabric::Message& msg, bool forceLocal = false);
-
-<<<<<<< HEAD
     void executeBatchRequest(std::shared_ptr<faabric::BatchExecuteRequest> req);
 
-=======
->>>>>>> 2236c944
     faabric::util::SchedulingDecision callFunctions(
       std::shared_ptr<faabric::BatchExecuteRequest> req);
 
@@ -229,7 +222,6 @@
     // TODO: remove naming duplicity
     void setFunctionResult(faabric::Message& msg);
 
-<<<<<<< HEAD
     void setMessageResult(std::shared_ptr<faabric::Message> msg);
 
     faabric::Message getFunctionResult(const faabric::Message& msg,
@@ -239,20 +231,6 @@
       std::shared_ptr<faabric::BatchExecuteRequest> req,
       int timeoutMs,
       int batchSizeHint = 0);
-
-    /* TODO: remove from here
-    void getFunctionResultAsync(unsigned int messageId,
-=======
-    faabric::Message getFunctionResult(const faabric::Message& msg,
-                                       int timeoutMs);
-
-    void getFunctionResultAsync(const faabric::Message& msg,
->>>>>>> 2236c944
-                                int timeoutMs,
-                                asio::io_context& ioc,
-                                asio::any_io_executor& executor,
-                                std::function<void(faabric::Message&)> handler);
-    */
 
     void setThreadResult(const faabric::Message& msg,
                          int32_t returnValue,
@@ -341,11 +319,7 @@
     std::shared_ptr<faabric::snapshot::SnapshotClient> getSnapshotClient(
       const std::string& otherHost);
 
-<<<<<<< HEAD
     std::shared_ptr<faabric::planner::PlannerClient> getPlannerClient();
-=======
-    static std::shared_ptr<faabric::planner::PlannerClient> getPlannerClient();
->>>>>>> 2236c944
 
   private:
     std::string thisHost;
