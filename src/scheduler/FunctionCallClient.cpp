--- conflicted
+++ resolved
@@ -225,11 +225,29 @@
     if (faabric::util::isMockMode()) {
         batchMessages.emplace_back(host, req);
     } else {
-<<<<<<< HEAD
         // Send the header first
         sendHeader(faabric::scheduler::FunctionCalls::ExecuteFunctions);
 
         // Send the message body
+        size_t msgSize = req->ByteSizeLong();
+        char* serialisedMsg = new char[msgSize];
+        // Serialise using protobuf
+        if (!req->SerializeToArray(serialisedMsg, msgSize)) {
+            throw std::runtime_error("Error serialising message");
+        }
+        send(serialisedMsg, msgSize);
+    }
+}
+
+void FunctionCallClient::unregister(const faabric::UnregisterRequest& req)
+{
+    if (faabric::util::isMockMode()) {
+        unregisterRequests.emplace_back(host, req);
+    } else {
+        // Send the header first
+        sendHeader(faabric::scheduler::FunctionCalls::Unregister);
+
+        // Send the message body
         size_t msgSize = req.ByteSizeLong();
         char* serialisedMsg = new char[msgSize];
         // Serialise using protobuf
@@ -237,50 +255,26 @@
             throw std::runtime_error("Error serialising message");
         }
         send(serialisedMsg, msgSize);
-=======
-        ClientContext context;
-        faabric::FunctionStatusResponse response;
-        CHECK_RPC("exec_funcs",
-                  stub->ExecuteFunctions(&context, *req, &response));
->>>>>>> 7d1badfe
-    }
-}
-
-void FunctionCallClient::unregister(const faabric::UnregisterRequest& req)
-{
-    if (faabric::util::isMockMode()) {
-        unregisterRequests.emplace_back(host, req);
-    } else {
-        // Send the header first
-        sendHeader(faabric::scheduler::FunctionCalls::Unregister);
-
-        // Send the message body
-        size_t msgSize = req.ByteSizeLong();
-        char* serialisedMsg = new char[msgSize];
-        // Serialise using protobuf
-        if (!req.SerializeToArray(serialisedMsg, msgSize)) {
-            throw std::runtime_error("Error serialising message");
-        }
-        send(serialisedMsg, msgSize);
-    }
-}
-
-<<<<<<< HEAD
-void FunctionCallClient::doRecv(void* msgData, int size)
-{
-    throw std::runtime_error("Calling recv from a producer client.");
-=======
+    }
+}
+
 void FunctionCallClient::setThreadResult(
   const faabric::ThreadResultRequest& req)
 {
     if (faabric::util::isMockMode()) {
         threadResults.emplace_back(host, req);
     } else {
-        ClientContext context;
-        faabric::FunctionStatusResponse response;
-        CHECK_RPC("thread_result",
-                  stub->SetThreadResult(&context, req, &response));
-    }
->>>>>>> 7d1badfe
+        // Send the header first
+        sendHeader(faabric::scheduler::FunctionCalls::SetThreadResult);
+
+        // Send the message body
+        size_t msgSize = req.ByteSizeLong();
+        char* serialisedMsg = new char[msgSize];
+        // Serialise using protobuf
+        if (!req.SerializeToArray(serialisedMsg, msgSize)) {
+            throw std::runtime_error("Error serialising message");
+        }
+        send(serialisedMsg, msgSize);
+    }
 }
 }