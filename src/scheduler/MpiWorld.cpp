--- conflicted
+++ resolved
@@ -416,13 +416,7 @@
     // Listen to the in-memory queue for this rank and message type
     logger->trace("MPI - recv {} -> {}", sendRank, recvRank);
     auto lq = getLocalQueue(sendRank, recvRank);
-<<<<<<< HEAD
     auto m = lq->dequeue();
-=======
-    // PROF_START(faabricRecvGetLocalQueueDeq);
-    auto m = lq->dequeue();
-    // PROF_END(faabricRecvGetLocalQueueDeq);
->>>>>>> aecc7289
 
     if (messageType != m->messagetype()) {
         logger->error(
@@ -442,16 +436,11 @@
 
     // TODO - avoid copy here
     // Copy message data
-<<<<<<< HEAD
-=======
-    PROF_START(faabricRecvCopy);
->>>>>>> aecc7289
     if (m->count() > 0) {
         // std::move(m->buffer().begin(), m->buffer().end(), buffer);
         std::copy(m->buffer().begin(), m->buffer().end(), buffer);
         // buffer = m->buffer().data(); PROBLEM: m->buffer().data() is a const char*
     }
-    PROF_END(faabricRecvCopy);
 
     // Set status values if required
     if (status != nullptr) {
