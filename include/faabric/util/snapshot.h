#pragma once

#include <map>
#include <memory>
#include <mutex>
#include <shared_mutex>
#include <span>
#include <string>
#include <vector>

#include <faabric/util/dirty.h>
#include <faabric/util/logging.h>
#include <faabric/util/macros.h>
#include <faabric/util/memory.h>

namespace faabric::util {

<<<<<<< HEAD
enum SnapshotDiffOwnership
{
    Owner,
    NotOwner
};
=======
// This paramter controls the step size in the array comparison function. The
// function will normally be comparing 4kB pages, and when it detects a change
// within a chunk, it will byte-wise compare that chunk
#define ARRAY_COMP_CHUNK_SIZE 128
>>>>>>> 925b923f

/**
 * Defines the permitted datatypes for snapshot diffs. Each has a predefined
 * length, except for the raw option which is used for generic streams of bytes.
 */
enum SnapshotDataType
{
    Raw,
    Bool,
    Int,
    Long,
    Float,
    Double
};

/**
 * Defines the operation to perform when merging the diff with the original
 * snapshot.
 *
 * WARNING: this enum forms part of the API with executing applications, so make
 * sure they are updated accordingly when it's changed.
 */
enum SnapshotMergeOperation
{
    Bytewise,
    Sum,
    Product,
    Subtract,
    Max,
    Min,
    Ignore,
    XOR
};

/**
 * Represents a modification to a snapshot (a.k.a. a dirty region). Specifies
 * the modified data, as well as its offset within the snapshot.
 *
 * Each diff either owns the data, or is a view on data it doesn't own. If it
 * owns the data, it copies data into a buffer whose lifecycle is the same as
 * the diff itself. If not, it just provides a span pointing at the original
 * data.
 */
class SnapshotDiff
{
  public:
    SnapshotDiff() = default;

    SnapshotDiff(
      SnapshotDataType dataTypeIn,
      SnapshotMergeOperation operationIn,
      uint32_t offsetIn,
      std::span<const uint8_t> dataIn,
      SnapshotDiffOwnership ownershipIn = SnapshotDiffOwnership::Owner);

    SnapshotDataType getDataType() const { return dataType; }

    SnapshotMergeOperation getOperation() const { return operation; }

    uint32_t getOffset() const { return offset; }

    std::span<const uint8_t> getData() const { return data; }

    std::vector<uint8_t> getDataCopy() const;

  private:
    SnapshotDataType dataType = SnapshotDataType::Raw;
    SnapshotMergeOperation operation = SnapshotMergeOperation::Bytewise;
    uint32_t offset = 0;
    SnapshotDiffOwnership ownership = SnapshotDiffOwnership::Owner;

    std::span<const uint8_t> data;
    std::vector<uint8_t> ownedData;
};

/*
 * Appends a list of snapshot diffs for any bytes differing between the two
 * arrays.
 *
 * The function compares chunks of bytes at a time, if there are no differences,
 * it skips to the next chunk. If one or more differences are detected in a
 * chunk, it does a byte-wise comparison on that chunk.
 *
 * The performance of this will vary depending on how sparse the diffs are, and
 * on the chunk size itself. A larger chunk size is optimal for very sparse
 * changes, but it makes the byte-wise comparision more intensive (as we're
 * byte-wise comparing more bytes).
 */
void diffArrayRegions(std::vector<SnapshotDiff>& diffs,
                      uint32_t startOffset,
                      uint32_t endOffset,
                      std::span<const uint8_t> a,
                      std::span<const uint8_t> b);

/**
 * Defines how diffs in the given snapshot region should be interpreted wrt the
 * original snapshot.
 *
 * For example, it may specify that the change should be treated as an integer
 * that needs to be summed (i.e. the diff is the current value minus the
 * original), or just as a region of raw bytes that needs to be XORed with the
 * original.
 *
 * A merge region specifies an offset, length, data type and operation, e.g. an
 * integer to be summed at offset 100 with a length of 4.
 */
class SnapshotMergeRegion
{
  public:
    uint32_t offset = 0;
    size_t length = 0;
    SnapshotDataType dataType = SnapshotDataType::Raw;
    SnapshotMergeOperation operation = SnapshotMergeOperation::Bytewise;

    SnapshotMergeRegion() = default;

    SnapshotMergeRegion(uint32_t offsetIn,
                        size_t lengthIn,
                        SnapshotDataType dataTypeIn,
                        SnapshotMergeOperation operationIn);

    void addDiffs(std::vector<SnapshotDiff>& diffs,
                  std::span<const uint8_t> originalData,
                  std::span<uint8_t> updatedData,
                  const std::vector<char>& dirtyRegions);

    /**
     * This allows us to sort the merge regions which is important for diffing
     * purposes.
     */
    bool operator<(const SnapshotMergeRegion& other) const
    {
        return (offset < other.offset);
    }

    bool operator==(const SnapshotMergeRegion& other) const
    {
        return offset == other.offset && length == other.length &&
               dataType == other.dataType && operation == other.operation;
    }
};

/*
 * Calculates a diff value that can later be merged into the master copy of the
 * given snapshot. It will be used on remote hosts to calculate the diffs that
 * are to be sent back to the master host.
 */
template<typename T>
inline bool calculateDiffValue(const uint8_t* original,
                               uint8_t* updated,
                               SnapshotMergeOperation operation)
{
    // Cast to value
    T updatedValue = unalignedRead<T>(updated);
    T originalValue = unalignedRead<T>(original);

    // Skip if no change
    if (originalValue == updatedValue) {
        return false;
    }

    // Work out final result
    switch (operation) {
        case (SnapshotMergeOperation::Sum): {
            // Sums must send the value to be _added_, and
            // not the final result
            updatedValue -= originalValue;
            break;
        }
        case (SnapshotMergeOperation::Subtract): {
            // Subtractions must send the value to be
            // subtracted, not the result
            updatedValue = originalValue - updatedValue;
            break;
        }
        case (SnapshotMergeOperation::Product): {
            // Products must send the value to be
            // multiplied, not the result
            updatedValue /= originalValue;
            break;
        }
        case (SnapshotMergeOperation::Max):
        case (SnapshotMergeOperation::Min):
            // Min and max don't need to change
            break;
        default: {
            SPDLOG_ERROR("Can't calculate diff for operation: {}", operation);
            throw std::runtime_error("Can't calculate diff");
        }
    }

    unalignedWrite<T>(updatedValue, updated);

    return true;
}

/*
 * Applies a diff value to the master copy of a snapshot, where the diff has
 * been calculated based on a change made to another copy of the same snapshot.
 */
template<typename T>
inline T applyDiffValue(const uint8_t* original,
                        const uint8_t* diff,
                        SnapshotMergeOperation operation)
{

    auto diffValue = unalignedRead<T>(diff);
    T originalValue = unalignedRead<T>(original);

    switch (operation) {
        case (SnapshotMergeOperation::Sum): {
            return diffValue + originalValue;
        }
        case (SnapshotMergeOperation::Subtract): {
            return originalValue - diffValue;
        }
        case (SnapshotMergeOperation::Product): {
            return originalValue * diffValue;
        }
        case (SnapshotMergeOperation::Max): {
            return std::max<T>(originalValue, diffValue);
        }
        case (SnapshotMergeOperation::Min): {
            return std::min<T>(originalValue, diffValue);
        }
        default: {
            SPDLOG_ERROR("Can't apply merge operation: {}", operation);
            throw std::runtime_error("Can't apply merge operation");
        }
    }
}

class SnapshotData
{
  public:
    SnapshotData() = default;

    explicit SnapshotData(size_t sizeIn);

    SnapshotData(size_t sizeIn, size_t maxSizeIn);

    explicit SnapshotData(std::span<const uint8_t> dataIn);

    SnapshotData(std::span<const uint8_t> dataIn, size_t maxSizeIn);

    SnapshotData(const SnapshotData&) = delete;

    SnapshotData& operator=(const SnapshotData&) = delete;

    ~SnapshotData();

    void copyInData(std::span<const uint8_t> buffer, uint32_t offset = 0);

    const uint8_t* getDataPtr(uint32_t offset = 0);

    std::vector<uint8_t> getDataCopy();

    std::vector<uint8_t> getDataCopy(uint32_t offset, size_t dataSize);

    void mapToMemory(std::span<uint8_t> target);

    void addMergeRegion(uint32_t offset,
                        size_t length,
                        SnapshotDataType dataType,
                        SnapshotMergeOperation operation);

    void fillGapsWithBytewiseRegions();

    void clearMergeRegions();

    std::vector<SnapshotMergeRegion> getMergeRegions();

    size_t getQueuedDiffsCount();

    void applyDiffs(const std::vector<SnapshotDiff>& diffs);

    void applyDiff(const SnapshotDiff& diff);

    void queueDiffs(const std::vector<SnapshotDiff>& diffs);

    int writeQueuedDiffs();

    size_t getSize() const { return size; }

    size_t getMaxSize() const { return maxSize; }

    // Returns a list of changes that have been made to the snapshot since the
    // last time the list was cleared.
    std::vector<SnapshotDiff> getTrackedChanges();

    // Clears the list of tracked changes.
    void clearTrackedChanges();

    // Returns the list of changes in the given dirty regions versus their
    // original value in the snapshot, based on the merge regions set on this
    // snapshot.
    std::vector<faabric::util::SnapshotDiff> diffWithDirtyRegions(
      std::span<uint8_t> updated,
      const std::vector<char>& dirtyRegions);

  private:
    size_t size = 0;
    size_t maxSize = 0;

    int fd = -1;

    std::shared_mutex snapMx;

    MemoryRegion data = nullptr;

    std::vector<SnapshotDiff> queuedDiffs;

    std::vector<std::pair<uint32_t, uint32_t>> trackedChanges;

    std::vector<SnapshotMergeRegion> mergeRegions;

    uint8_t* validatedOffsetPtr(uint32_t offset);

    void mapToMemory(uint8_t* target, bool shared);

    void writeData(std::span<const uint8_t> buffer, uint32_t offset = 0);

    void xorData(std::span<const uint8_t> buffer, uint32_t offset = 0);

    void checkWriteExtension(std::span<const uint8_t> buffer, uint32_t offset);
};

std::string snapshotDataTypeStr(SnapshotDataType dt);

std::string snapshotMergeOpStr(SnapshotMergeOperation op);
}<|MERGE_RESOLUTION|>--- conflicted
+++ resolved
@@ -15,18 +15,21 @@
 
 namespace faabric::util {
 
-<<<<<<< HEAD
-enum SnapshotDiffOwnership
-{
-    Owner,
-    NotOwner
-};
-=======
 // This paramter controls the step size in the array comparison function. The
 // function will normally be comparing 4kB pages, and when it detects a change
 // within a chunk, it will byte-wise compare that chunk
 #define ARRAY_COMP_CHUNK_SIZE 128
->>>>>>> 925b923f
+
+/**
+ * Ownership modes for snapshot diffs. Because snapshot diffs often reference
+ * large amounts of data, it's more efficient to avoid copying the data where
+ * possible.
+ */
+enum SnapshotDiffOwnership
+{
+    Owner,
+    NotOwner
+};
 
 /**
  * Defines the permitted datatypes for snapshot diffs. Each has a predefined
