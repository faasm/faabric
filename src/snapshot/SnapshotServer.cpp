--- conflicted
+++ resolved
@@ -131,16 +131,12 @@
       faabric::snapshot::getSnapshotRegistry();
     faabric::util::SnapshotData& snap = reg.getSnapshot(r->key()->str());
 
-<<<<<<< HEAD
     // Lock the function group
     if (r->groupid() > 0) {
         sync.localLock(r->groupid());
     }
 
-    // Copy diffs to snapshot
-=======
     // Apply diffs to snapshot
->>>>>>> b2f3e893
     for (const auto* r : *r->chunks()) {
         uint8_t* dest = snap.data + r->offset();
         switch (r->dataType()) {
