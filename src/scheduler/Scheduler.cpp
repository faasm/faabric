--- conflicted
+++ resolved
@@ -467,22 +467,15 @@
         throw std::runtime_error("Invalid scheduler hint for messages");
     }
 
-<<<<<<< HEAD
+    // Record in-flight request if function desires to be migrated
+    if (!isMigration && firstMsg.migrationcheckperiod() > 0) {
+        doStartFunctionMigrationThread(req, decision);
+    }
+
     // We want to schedule things on this host _last_, otherwise functions may
     // start executing before all messages have been dispatched, thus slowing
     // the remaining scheduling. Therefore we want to create a list of unique
     // hosts, with this host last.
-=======
-    // Record in-flight request if function desires to be migrated
-    if (!isMigration && firstMsg.migrationcheckperiod() > 0) {
-        doStartFunctionMigrationThread(req, decision);
-    }
-
-    // NOTE: we want to schedule things on this host _last_, otherwise functions
-    // may start executing before all messages have been dispatched, thus
-    // slowing the remaining scheduling.
-    // Therefore we want to create a list of unique hosts, with this host last.
->>>>>>> 4f4628a6
     std::vector<std::string> orderedHosts;
     {
         std::set<std::string> uniqueHosts(decision.hosts.begin(),
