#pragma once

#include <faabric/proto/faabric.pb.h>
#include <faabric/transport/MessageContext.h>
#include <faabric/transport/MessageEndpointClient.h>
#include <faabric/util/config.h>

namespace faabric::scheduler {

// -----------------------------------
// Mocking
// -----------------------------------
std::vector<std::pair<std::string, faabric::Message>> getFunctionCalls();

std::vector<std::pair<std::string, faabric::ResponseRequest>> getFlushCalls();

std::vector<
  std::pair<std::string, std::shared_ptr<faabric::BatchExecuteRequest>>>
getBatchRequests();

std::vector<std::pair<std::string, faabric::MPIMessage>> getMPIMessages();

std::vector<std::pair<std::string, faabric::ResponseRequest>>
getResourceRequests();

std::vector<std::pair<std::string, faabric::UnregisterRequest>>
getUnregisterRequests();

std::vector<std::pair<std::string, faabric::ThreadResultRequest>>
getThreadResults();

void queueResourceResponse(const std::string& host,
                           faabric::HostResources& res);

void clearMockRequests();

// -----------------------------------
// Message client
// -----------------------------------
class FunctionCallClient : public faabric::transport::MessageEndpointClient
{
  public:
    explicit FunctionCallClient(const std::string& hostIn);

    ~FunctionCallClient();

    /* Function call client external API */

    void sendFlush();

    void sendMPIMessage(const std::shared_ptr<faabric::MPIMessage> msg);

    faabric::HostResources getResources();

    void executeFunctions(
      const std::shared_ptr<faabric::BatchExecuteRequest> req);

    void unregister(const faabric::UnregisterRequest& req);

<<<<<<< HEAD
  private:
    void doRecv(void* msgData, int size) override;

    void sendHeader(faabric::scheduler::FunctionCalls call);

    void awaitResponse();

    void awaitResponse(char*& data, int& size);
=======
    void setThreadResult(const faabric::ThreadResultRequest& req);
>>>>>>> 7d1badfe
};
}<|MERGE_RESOLUTION|>--- conflicted
+++ resolved
@@ -57,17 +57,13 @@
 
     void unregister(const faabric::UnregisterRequest& req);
 
-<<<<<<< HEAD
+    void setThreadResult(const faabric::ThreadResultRequest& req);
+
   private:
-    void doRecv(void* msgData, int size) override;
-
     void sendHeader(faabric::scheduler::FunctionCalls call);
 
     void awaitResponse();
 
     void awaitResponse(char*& data, int& size);
-=======
-    void setThreadResult(const faabric::ThreadResultRequest& req);
->>>>>>> 7d1badfe
 };
 }