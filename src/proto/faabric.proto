syntax = "proto3";

package faabric;

// ---------------------------------------------
// UTIL MESSAGES
// ---------------------------------------------

message EmptyResponse {
    int32 empty = 1;
}

// ---------------------------------------------
// FUNCTION SCHEDULING
// ---------------------------------------------

message BatchExecuteRequest {
    int32 id = 1;

    enum BatchExecuteType {
        FUNCTIONS = 0;
        THREADS = 1;
        PROCESSES = 2;
    }

    BatchExecuteType type = 2;

    // Shared snapshot used for threads
    string snapshotKey = 3;
    int32 snapshotSize = 4;

    repeated Message messages = 5;

    // Arbitrary context for this batch
    int32 subType = 6;
    bytes contextData = 7;
}

message ResponseRequest {
    string returnHost = 1;
}

message HostResources {
    int32 slots = 1;
    int32 usedSlots = 2;
}

message UnregisterRequest {
    string host = 1;
    Message function = 2;
}

<<<<<<< HEAD
=======
message ThreadResultRequest {
    int32 messageId = 1;
    int32 returnValue = 2;
}

service FunctionRPCService {
    rpc Flush (Message) returns (FunctionStatusResponse) {
    }

    rpc MPICall (MPIMessage) returns (FunctionStatusResponse) {
    }

    rpc GetResources (ResourceRequest) returns (HostResources) {
    }

    rpc ExecuteFunctions (BatchExecuteRequest) returns (FunctionStatusResponse) {
    }

    rpc Unregister (UnregisterRequest) returns (FunctionStatusResponse) {
    }

    rpc SetThreadResult (ThreadResultRequest) returns (FunctionStatusResponse) {
    }
}

>>>>>>> 7d1badfe
message FunctionStatusResponse {
    enum FunctionStatus {
        OK = 0;
        ERROR = 1;
    }
    FunctionStatus status = 1;
}

message MPIMessage {
    enum MPIMessageType {
        NORMAL = 0;
        BARRIER_JOIN = 1;
        BARRIER_DONE = 2;
        SCATTER = 3;
        GATHER = 4;
        ALLGATHER = 5;
        REDUCE = 6;
        SCAN = 7;
        ALLREDUCE = 8;
        ALLTOALL = 9;
        RMA_WRITE = 10;
        SENDRECV = 11;
    };

    MPIMessageType messageType = 1;

    int32 id = 2;
    int32 worldId = 3;
    int32 sender = 4;
    int32 destination = 5;
    int32 type = 6;
    int32 count = 7;
    bytes buffer = 8;
}

message Message {
    int32 id = 1;
    int32 appId = 2;
    int32 appIndex = 3;
    string masterHost = 4;

    enum MessageType {
        CALL = 0;
        KILL = 1;
        EMPTY = 2;
        FLUSH = 3;
    }

    MessageType type = 5;
    string user = 6;
    string function = 7;

    bytes inputData = 8;
    bytes outputData = 9;

    int32 funcPtr = 10;
    int32 returnValue = 11;

    string snapshotKey = 12;
    int32 snapshotSize = 13;

    int64 timestamp = 14;
    string resultKey = 15;
    string statusKey = 16;

    string executedHost = 17;
    int64 finishTimestamp = 18;

    bool isAsync = 19;
    bool isPython = 20;
    bool isTypescript = 21;
    bool isStatusRequest = 22;
    bool isExecGraphRequest = 23;

    string pythonUser = 24;
    string pythonFunction = 25;
    string pythonEntry = 26;

    bool isMpi = 27;
    int32 mpiWorldId = 28;
    int32 mpiRank = 29;
    int32 mpiWorldSize = 30;

    string cmdline = 31;

    // SGX
    bool isSgx = 32;

    string sgxSid = 33;
    string sgxNonce = 34;
    string sgxTag = 35;
    bytes sgxPolicy = 36;
    bytes sgxResult = 37;
}

// ---------------------------------------------
// STATE SERVICE
// ---------------------------------------------

service StateRPCService {
    rpc Pull (stream StateChunkRequest) returns (stream StatePart) {
    }
    rpc Push (stream StatePart) returns (StateResponse) {
    }
    rpc Size(StateRequest) returns (StateSizeResponse) {
    }
    rpc Append (StateRequest) returns (StateResponse) {
    }
    rpc ClearAppended (StateRequest) returns (StateResponse) {
    }
    rpc PullAppended (StateAppendedRequest) returns (StateAppendedResponse) {
    }
    rpc Lock (StateRequest) returns (StateResponse) {
    }
    rpc Unlock (StateRequest) returns (StateResponse) {
    }
    rpc Delete (StateRequest) returns (StateResponse) {
    }
}

message StateRequest {
    string user = 1;
    string key = 2;
    bytes data = 3;
    string returnHost = 4;
}

message StateChunkRequest {
    string user = 1;
    string key = 2;
    uint64 offset = 3;
    uint64 chunkSize = 4;
    string returnHost = 5;
}

message StateResponse {
    string user = 1;
    string key = 2;
    bytes data = 3;
}

message StatePart {
    string user = 1;
    string key = 2;
    uint64 offset = 3;
    bytes data = 4;
    string returnHost = 5;
}

message StateSizeResponse {
    string user = 1;
    string key = 2;
    uint64 stateSize = 3;
}

message StateAppendedRequest {
    string user = 1;
    string key = 2;
    uint32 nValues = 3;
    string returnHost = 4;
}

message StateAppendedResponse {
    message AppendedValue {
        bytes data = 2;
    }
    string user = 1;
    string key = 2;
    repeated AppendedValue values = 3;
}<|MERGE_RESOLUTION|>--- conflicted
+++ resolved
@@ -50,34 +50,11 @@
     Message function = 2;
 }
 
-<<<<<<< HEAD
-=======
 message ThreadResultRequest {
     int32 messageId = 1;
     int32 returnValue = 2;
 }
 
-service FunctionRPCService {
-    rpc Flush (Message) returns (FunctionStatusResponse) {
-    }
-
-    rpc MPICall (MPIMessage) returns (FunctionStatusResponse) {
-    }
-
-    rpc GetResources (ResourceRequest) returns (HostResources) {
-    }
-
-    rpc ExecuteFunctions (BatchExecuteRequest) returns (FunctionStatusResponse) {
-    }
-
-    rpc Unregister (UnregisterRequest) returns (FunctionStatusResponse) {
-    }
-
-    rpc SetThreadResult (ThreadResultRequest) returns (FunctionStatusResponse) {
-    }
-}
-
->>>>>>> 7d1badfe
 message FunctionStatusResponse {
     enum FunctionStatus {
         OK = 0;
