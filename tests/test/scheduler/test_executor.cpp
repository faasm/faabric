#include <catch2/catch.hpp>

#include "fixtures.h"

#include <sys/mman.h>

#include <faabric/proto/faabric.pb.h>
#include <faabric/redis/Redis.h>
#include <faabric/scheduler/ExecutorContext.h>
#include <faabric/scheduler/ExecutorFactory.h>
#include <faabric/scheduler/FunctionCallClient.h>
#include <faabric/scheduler/Scheduler.h>
#include <faabric/snapshot/SnapshotClient.h>
#include <faabric/snapshot/SnapshotRegistry.h>
#include <faabric/util/config.h>
#include <faabric/util/dirty.h>
#include <faabric/util/func.h>
#include <faabric/util/logging.h>
#include <faabric/util/macros.h>
#include <faabric/util/memory.h>
#include <faabric/util/testing.h>

using namespace faabric::scheduler;
using namespace faabric::util;

namespace tests {

// Some tests in here run for longer
#define LONG_TEST_TIMEOUT_MS 10000

std::atomic<int> restoreCount = 0;
std::atomic<int> resetCount = 0;

TestExecutor::TestExecutor(faabric::Message& msg)
  : Executor(msg)
{
    setUpDummyMemory(dummyMemorySize);
}

void TestExecutor::reset(faabric::Message& msg)
{
    Executor::reset(msg);

    SPDLOG_DEBUG("Resetting TestExecutor");
    resetCount += 1;
}

void TestExecutor::setUpDummyMemory(size_t memSize)
{
    SPDLOG_DEBUG("TestExecutor initialising memory size {}", memSize);
    dummyMemory = faabric::util::allocatePrivateMemory(memSize);
    dummyMemorySize = memSize;
}

size_t TestExecutor::getMaxMemorySize()
{
    return maxMemorySize;
}

void TestExecutor::restore(const std::string& snapshotKey)
{
    if (dummyMemory == nullptr) {
        throw std::runtime_error(
          "Attempting to restore test executor with no memory set up");
    }

    restoreCount += 1;
    Executor::restore(snapshotKey);
}

std::span<uint8_t> TestExecutor::getMemoryView()
{
    return { dummyMemory.get(), dummyMemorySize };
}

int32_t TestExecutor::executeTask(
  int threadPoolIdx,
  int msgIdx,
  std::shared_ptr<faabric::BatchExecuteRequest> reqOrig)
{
    faabric::Message& msg = reqOrig->mutable_messages()->at(msgIdx);
    std::string funcStr = faabric::util::funcToString(msg, true);

    bool isThread = reqOrig->type() == faabric::BatchExecuteRequest::THREADS;

    // Check we're being asked to execute the function we've bound to
    assert(msg.user() == boundMessage.user());
    assert(msg.function() == boundMessage.function());

    // Custom thread-check function
    if (msg.function() == "thread-check" && !isThread) {
        msg.set_outputdata(
          fmt::format("Threaded function {} executed successfully", msg.id()));

        // Set up the request
        int nThreads = 5;
        if (!msg.inputdata().empty()) {
            nThreads = std::stoi(msg.inputdata());
        }

        SPDLOG_DEBUG("TestExecutor spawning {} threads", nThreads);

        std::shared_ptr<faabric::BatchExecuteRequest> chainedReq =
          faabric::util::batchExecFactory("dummy", "thread-check", nThreads);
        chainedReq->set_type(faabric::BatchExecuteRequest::THREADS);

        for (int i = 0; i < chainedReq->messages_size(); i++) {
            faabric::Message& m = chainedReq->mutable_messages()->at(i);
            m.set_appid(msg.appid());
            m.set_appidx(i + 1);
        }

        // Call the threads
        std::vector<std::pair<uint32_t, int32_t>> results =
          executeThreads(chainedReq, {});

        // Await the results
        for (auto [mid, result] : results) {
            if (result != mid / 100) {
                SPDLOG_ERROR("TestExecutor got invalid thread result, {} != {}",
                             result,
                             mid / 100);
                return 1;
            }
        }

        SPDLOG_TRACE("TestExecutor got {} thread results",
                     chainedReq->messages_size());
        return 0;
    }

    if (msg.function() == "ret-one") {
        return 1;
    }

    if (msg.function() == "chain-check-a") {
        if (msg.inputdata() == "chained") {
            // Set up output data for the chained call
            msg.set_outputdata("chain-check-a successful");
        } else {
            // Chain this function and another
            std::shared_ptr<faabric::BatchExecuteRequest> reqThis =
              faabric::util::batchExecFactory("dummy", "chain-check-a", 1);
            reqThis->mutable_messages()->at(0).set_inputdata("chained");

            std::shared_ptr<faabric::BatchExecuteRequest> reqOther =
              faabric::util::batchExecFactory("dummy", "chain-check-b", 1);

            Scheduler& sch = getScheduler();
            sch.callFunctions(reqThis);
            sch.callFunctions(reqOther);

            for (const auto& m : reqThis->messages()) {
                faabric::Message res =
                  sch.getFunctionResult(m, SHORT_TEST_TIMEOUT_MS);
                assert(res.outputdata() == "chain-check-a successful");
            }

            for (const auto& m : reqOther->messages()) {
                faabric::Message res =
                  sch.getFunctionResult(m, SHORT_TEST_TIMEOUT_MS);
                assert(res.outputdata() == "chain-check-b successful");
            }

            msg.set_outputdata("All chain checks successful");
        }
        return 0;
    }

    if (msg.function() == "chain-check-b") {
        msg.set_outputdata("chain-check-b successful");
        return 0;
    }

    if (msg.function() == "snap-check") {
        // Modify a page of the dummy memory
        uint8_t pageIdx = threadPoolIdx;

        // Set up the data.
        // Avoid writing a zero here as the memory is already zeroed hence it's
        // not a change
        std::vector<uint8_t> data = { (uint8_t)(pageIdx + 1),
                                      (uint8_t)(pageIdx + 2),
                                      (uint8_t)(pageIdx + 3) };

        // Copy in the data
        size_t offset = (pageIdx * faabric::util::HOST_PAGE_SIZE);
        SPDLOG_DEBUG("TestExecutor modifying page {} of memory ({}-{})",
                     pageIdx,
                     offset,
                     offset + data.size());

        if (dummyMemorySize < offset + data.size()) {
            throw std::runtime_error(
              "TestExecutor memory not large enough for test");
        }

        ::memcpy(dummyMemory.get() + offset, data.data(), data.size());
    }

    if (msg.function() == "echo") {
        msg.set_outputdata(msg.inputdata());
        return 0;
    }

    if (msg.function() == "error") {
        throw std::runtime_error("This is a test error");
    }

    if (msg.function() == "sleep") {
        int timeToSleepMs = SHORT_TEST_TIMEOUT_MS;
        if (!msg.inputdata().empty()) {
            timeToSleepMs = std::stoi(msg.inputdata());
        }

        SPDLOG_DEBUG("Sleep test function going to sleep for {} ms",
                     timeToSleepMs);
        SLEEP_MS(timeToSleepMs);
        SPDLOG_DEBUG("Sleep test function waking up");

        msg.set_outputdata(
          fmt::format("Migration test function {} executed", msg.id()));

        return 0;
    }

    if (msg.function() == "single-host") {
        if (reqOrig->singlehost()) {
            return 10;
        }

        return 20;
    }

    if (msg.function() == "context-check") {
        std::shared_ptr<faabric::scheduler::ExecutorContext> ctx =
          faabric::scheduler::ExecutorContext::get();
        if (ctx == nullptr) {
            SPDLOG_ERROR("Executor context is null");
            return 999;
        }

        if (ctx->getExecutor() != this) {
            SPDLOG_ERROR("Executor not equal to this one");
            return 999;
        }

        if (ctx->getBatchRequest()->id() != reqOrig->id()) {
            SPDLOG_ERROR("Context request does not match ({} != {})",
                         ctx->getBatchRequest()->id(),
                         reqOrig->id());
            return 999;
        }

        if (ctx->getMsgIdx() != msgIdx) {
            SPDLOG_ERROR("Context message idx does not match ({} != {})",
                         ctx->getMsgIdx(),
                         msgIdx);
            return 999;
        }

        return 123;
    }

    if (reqOrig->type() == faabric::BatchExecuteRequest::THREADS) {
        SPDLOG_DEBUG("TestExecutor executing simple thread {}", msg.id());
        return msg.id() / 100;
    }

    // Default
    msg.set_outputdata(fmt::format("Simple function {} executed", msg.id()));

    return 0;
}

std::shared_ptr<Executor> TestExecutorFactory::createExecutor(
  faabric::Message& msg)
{
    return std::make_shared<TestExecutor>(msg);
}

class TestExecutorFixture
  : public SchedulerTestFixture
  , public RedisTestFixture
  , public ConfTestFixture
  , public SnapshotTestFixture
{
  public:
    TestExecutorFixture()
    {
        std::shared_ptr<TestExecutorFactory> fac =
          std::make_shared<TestExecutorFactory>();
        setExecutorFactory(fac);

        restoreCount = 0;
        resetCount = 0;
    }

    ~TestExecutorFixture() = default;

  protected:
    int snapshotNPages = 10;
    size_t snapshotSize = snapshotNPages * faabric::util::HOST_PAGE_SIZE;

    MemoryRegion dummyMemory;

    std::vector<std::string> executeWithTestExecutorHint(
      std::shared_ptr<faabric::BatchExecuteRequest> req,
      faabric::util::SchedulingDecision hint)
    {
        initThreadSnapshot(req);

        conf.overrideCpuCount = 10;
        conf.boundTimeout = SHORT_TEST_TIMEOUT_MS;

        return sch.callFunctions(req, hint).hosts;
    }

    std::vector<std::string> executeWithTestExecutor(
      std::shared_ptr<faabric::BatchExecuteRequest> req,
      bool forceLocal)
    {
        initThreadSnapshot(req);
        conf.overrideCpuCount = 10;
        conf.boundTimeout = SHORT_TEST_TIMEOUT_MS;

        if (forceLocal) {
            req->mutable_messages()->at(0).set_topologyhint("FORCE_LOCAL");
        }

        return sch.callFunctions(req).hosts;
    }

    void initThreadSnapshot(std::shared_ptr<faabric::BatchExecuteRequest> req)
    {
        // Create the main thread snapshot if we're executing threads directly
        if (req->type() == faabric::BatchExecuteRequest::THREADS) {
            faabric::Message& msg = req->mutable_messages()->at(0);
            std::string snapKey = faabric::util::getMainThreadSnapshotKey(msg);
            auto snap =
              std::make_shared<faabric::util::SnapshotData>(snapshotSize);
            reg.registerSnapshot(snapKey, snap);
        }
    }
};

TEST_CASE_METHOD(TestExecutorFixture,
                 "Test executing simple function",
                 "[executor]")
{
    std::shared_ptr<BatchExecuteRequest> req =
      faabric::util::batchExecFactory("dummy", "simple", 1);
    const auto msg = req->messages().at(0);

    REQUIRE(req->messages_size() == 1);

    std::vector<std::string> actualHosts = executeWithTestExecutor(req, false);
    std::vector<std::string> expectedHosts = { conf.endpointHost };
    REQUIRE(actualHosts == expectedHosts);

<<<<<<< HEAD
    faabric::Message result =
      sch.getFunctionResult(req->messages().at(0), SHORT_TEST_TIMEOUT_MS);
    std::string expected = fmt::format("Simple function {} executed", msgId);
=======
    faabric::Message result = sch.getFunctionResult(msg, SHORT_TEST_TIMEOUT_MS);
    std::string expected = fmt::format("Simple function {} executed", msg.id());
>>>>>>> 2236c944
    REQUIRE(result.outputdata() == expected);

    // Check that restore has not been called
    REQUIRE(restoreCount == 0);
}

TEST_CASE_METHOD(TestExecutorFixture,
                 "Test executing function repeatedly and flushing",
                 "[executor]")
{
    // Set the bound timeout to long enough that we don't end up flushing
    // between invocations
    conf.boundTimeout = 2000;

    int numRepeats = 10;
    for (int i = 0; i < numRepeats; i++) {
        std::shared_ptr<BatchExecuteRequest> req =
          faabric::util::batchExecFactory("dummy", "simple", 1);
        const auto msg = req->messages().at(0);

        executeWithTestExecutor(req, false);
        faabric::Message result =
<<<<<<< HEAD
          sch.getFunctionResult(req->messages().at(0), SHORT_TEST_TIMEOUT_MS);
=======
          sch.getFunctionResult(msg, SHORT_TEST_TIMEOUT_MS);
>>>>>>> 2236c944
        std::string expected =
          fmt::format("Simple function {} executed", msg.id());
        REQUIRE(result.outputdata() == expected);

        // Flush
        sch.flushLocally();
    }
}

TEST_CASE_METHOD(TestExecutorFixture,
                 "Test executing chained functions",
                 "[executor]")
{
    std::shared_ptr<BatchExecuteRequest> req =
      faabric::util::batchExecFactory("dummy", "chain-check-a", 1);
    const auto msg = req->messages().at(0);

    std::vector<std::string> actualHosts = executeWithTestExecutor(req, false);
    std::vector<std::string> expectedHosts = { conf.endpointHost };
    REQUIRE(actualHosts == expectedHosts);

<<<<<<< HEAD
    faabric::Message result =
      sch.getFunctionResult(req->messages().at(0), SHORT_TEST_TIMEOUT_MS);
=======
    faabric::Message result = sch.getFunctionResult(msg, SHORT_TEST_TIMEOUT_MS);
>>>>>>> 2236c944
    REQUIRE(result.outputdata() == "All chain checks successful");

    // Check that restore has not been called
    REQUIRE(restoreCount == 0);
}

TEST_CASE_METHOD(TestExecutorFixture,
                 "Test restore not called on single host",
                 "[executor]")
{
    int nThreads = 10;
    int expectedRestoreCount = 0;

    std::string thisHost = conf.endpointHost;
    std::string otherHost = "other";

    std::shared_ptr<BatchExecuteRequest> req =
      faabric::util::batchExecFactory("dummy", "blah", nThreads);
    req->set_type(faabric::BatchExecuteRequest::THREADS);

    int nLocally = 0;
    int nRemotely = 0;
    SECTION("Single host")
    {
        expectedRestoreCount = 0;
        nLocally = nThreads;
    }

    SECTION("Non-single host")
    {
        expectedRestoreCount = 1;
        nLocally = nThreads - 2;
        nRemotely = 2;
    }

    // Set up a hint to force the scheduler to execute single host or not
    SchedulingDecision hint(123, 345);
    std::vector<std::string> expectedHosts;
    for (int i = 0; i < nLocally; i++) {
        expectedHosts.emplace_back(thisHost);
    }

    for (int i = 0; i < nRemotely; i++) {
        expectedHosts.emplace_back(otherHost);
    }

    for (int i = 0; i < nThreads; i++) {
        hint.addMessage(expectedHosts.at(i), req->messages().at(i));
    }

    // Turn mock mode on to catch any cross-host messages
    setMockMode(true);

    // Execute the functions
    std::vector<std::string> actualHosts =
      executeWithTestExecutorHint(req, hint);

    // Await the results on this host
    for (int i = 0; i < nLocally; i++) {
        uint32_t msgId = req->messages().at(i).id();
        int32_t result = sch.awaitThreadResult(msgId);
        REQUIRE(result == msgId / 100);
    }

    // Check sent to other host if necessary
    auto batchRequests = getBatchRequests();
    if (nRemotely > 0) {
        REQUIRE(batchRequests.size() == 1);
    }

    // Check the hosts match up
    REQUIRE(actualHosts == expectedHosts);
    REQUIRE(restoreCount == expectedRestoreCount);

    // Turn off mock mode
    setMockMode(false);
}

TEST_CASE_METHOD(TestExecutorFixture,
                 "Test executing threads directly",
                 "[executor]")
{
    int nThreads = 0;
    SECTION("Overloaded") { nThreads = 100; }

    SECTION("Underloaded") { nThreads = 10; }

    SECTION("Underloaded no single host optimisation")
    {
        nThreads = 10;
        conf.noSingleHostOptimisations = 1;
    }

    std::shared_ptr<BatchExecuteRequest> req =
      faabric::util::batchExecFactory("dummy", "blah", nThreads);
    req->set_type(faabric::BatchExecuteRequest::THREADS);

    std::vector<uint32_t> messageIds;
    for (int i = 0; i < nThreads; i++) {
        faabric::Message& msg = req->mutable_messages()->at(i);
        msg.set_appidx(i);

        messageIds.emplace_back(req->messages().at(i).id());
    }

    std::vector<std::string> actualHosts = executeWithTestExecutor(req, false);

    std::vector<std::string> expectedHosts(nThreads, conf.endpointHost);
    REQUIRE(actualHosts == expectedHosts);

    for (int i = 0; i < nThreads; i++) {
        uint32_t msgId = messageIds.at(i);
        int32_t result = sch.awaitThreadResult(msgId);
        REQUIRE(result == msgId / 100);
    }
}

TEST_CASE_METHOD(TestExecutorFixture,
                 "Test executing chained threads",
                 "[executor]")
{
    int nThreads;
    SECTION("Underloaded") { nThreads = 8; }

    SECTION("Overloaded") { nThreads = 100; }

    SECTION("Underloaded no single host optimisation")
    {
        nThreads = 10;
        conf.noSingleHostOptimisations = 1;
    }

    std::shared_ptr<BatchExecuteRequest> req =
      faabric::util::batchExecFactory("dummy", "thread-check", 1);
    faabric::Message& msg = req->mutable_messages()->at(0);
    msg.set_inputdata(std::to_string(nThreads));

    std::vector<std::string> actualHosts = executeWithTestExecutor(req, false);
    std::vector<std::string> expectedHosts = { conf.endpointHost };
    REQUIRE(actualHosts == expectedHosts);

    auto& sch = faabric::scheduler::getScheduler();
    faabric::Message res = sch.getFunctionResult(msg, 5000);
    REQUIRE(res.returnvalue() == 0);
}

TEST_CASE_METHOD(TestExecutorFixture,
                 "Test repeatedly executing chained threads",
                 "[executor]")
{
    // We really want to stress things here, but it's quite quick to run, so
    // don't be afraid to bump up the number of threads
    int nRepeats = 10;
    int nThreads = 1000;

    std::shared_ptr<TestExecutorFactory> fac =
      std::make_shared<TestExecutorFactory>();
    setExecutorFactory(fac);

    conf.overrideCpuCount = 10;
    conf.boundTimeout = LONG_TEST_TIMEOUT_MS;

    for (int i = 0; i < nRepeats; i++) {
        std::shared_ptr<BatchExecuteRequest> req =
          faabric::util::batchExecFactory("dummy", "thread-check", 1);
        faabric::Message& msg = req->mutable_messages()->at(0);
        msg.set_inputdata(std::to_string(nThreads));

        std::vector<std::string> actualHosts =
          executeWithTestExecutor(req, false);
        std::vector<std::string> expectedHosts = { conf.endpointHost };
        REQUIRE(actualHosts == expectedHosts);

        faabric::Message res = sch.getFunctionResult(msg, LONG_TEST_TIMEOUT_MS);
        REQUIRE(res.returnvalue() == 0);

        sch.reset();
    }
}

TEST_CASE_METHOD(TestExecutorFixture,
                 "Test thread results returned on non-master",
                 "[executor]")
{
    faabric::util::setMockMode(true);
    std::string otherHost = "other";

    int nThreads = 5;
    std::shared_ptr<BatchExecuteRequest> req =
      faabric::util::batchExecFactory("dummy", "blah", nThreads);
    req->set_type(faabric::BatchExecuteRequest::THREADS);

    std::vector<uint32_t> messageIds;
    for (int i = 0; i < nThreads; i++) {
        faabric::Message& msg = req->mutable_messages()->at(i);
        msg.set_masterhost(otherHost);

        messageIds.emplace_back(msg.id());
    }

    executeWithTestExecutor(req, true);

    // Note that because the results don't actually get logged on this host,
    // we can't wait on them as usual.
    auto actual = faabric::snapshot::getThreadResults();
    REQUIRE_RETRY(actual = faabric::snapshot::getThreadResults(),
                  actual.size() == nThreads);

    std::vector<uint32_t> actualMessageIds;
    for (auto& p : actual) {
        REQUIRE(p.first == otherHost);
        uint32_t messageId = p.second.msgId;
        int32_t returnValue = p.second.res;
        REQUIRE(returnValue == messageId / 100);

        actualMessageIds.push_back(messageId);
    }

    std::sort(actualMessageIds.begin(), actualMessageIds.end());
    std::sort(messageIds.begin(), messageIds.end());

    REQUIRE(actualMessageIds == messageIds);
}

TEST_CASE_METHOD(TestExecutorFixture, "Test non-zero return code", "[executor]")
{
    std::shared_ptr<BatchExecuteRequest> req =
      faabric::util::batchExecFactory("dummy", "ret-one", 1);
    faabric::Message& msg = req->mutable_messages()->at(0);

    executeWithTestExecutor(req, false);

    faabric::Message res = sch.getFunctionResult(msg, 2000);
    REQUIRE(res.returnvalue() == 1);
}

TEST_CASE_METHOD(TestExecutorFixture, "Test erroring function", "[executor]")
{
    std::shared_ptr<BatchExecuteRequest> req =
      faabric::util::batchExecFactory("dummy", "error", 1);
    faabric::Message& msg = req->mutable_messages()->at(0);

    executeWithTestExecutor(req, false);

    faabric::Message res = sch.getFunctionResult(msg, 2000);
    REQUIRE(res.returnvalue() == 1);

    std::string expectedErrorMsg = fmt::format(
      "Task {} threw exception. What: This is a test error", msg.id());
    REQUIRE(res.outputdata() == expectedErrorMsg);
}

TEST_CASE_METHOD(TestExecutorFixture, "Test erroring thread", "[executor]")
{
    std::shared_ptr<BatchExecuteRequest> req =
      faabric::util::batchExecFactory("dummy", "error", 1);
    faabric::Message& msg = req->mutable_messages()->at(0);
    req->set_type(faabric::BatchExecuteRequest::THREADS);

    executeWithTestExecutor(req, false);

    int32_t res = sch.awaitThreadResult(msg.id());
    REQUIRE(res == 1);
}

TEST_CASE_METHOD(TestExecutorFixture,
                 "Test executing different functions",
                 "[executor]")
{
    // Set up multiple requests
    std::shared_ptr<BatchExecuteRequest> reqA =
      faabric::util::batchExecFactory("dummy", "echo", 2);
    std::shared_ptr<BatchExecuteRequest> reqB =
      faabric::util::batchExecFactory("dummy", "ret-one", 1);
    std::shared_ptr<BatchExecuteRequest> reqC =
      faabric::util::batchExecFactory("dummy", "blah", 2);

    reqA->mutable_messages()->at(0).set_inputdata("Message A1");
    reqA->mutable_messages()->at(1).set_inputdata("Message A2");

    std::shared_ptr<TestExecutorFactory> fac =
      std::make_shared<TestExecutorFactory>();
    setExecutorFactory(fac);

    conf.overrideCpuCount = 10;
    conf.boundTimeout = SHORT_TEST_TIMEOUT_MS;

    // Execute all the functions
    sch.callFunctions(reqA);
    sch.callFunctions(reqB);
    sch.callFunctions(reqC);

    faabric::Message resA1 =
      sch.getFunctionResult(reqA->messages().at(0), SHORT_TEST_TIMEOUT_MS);
    faabric::Message resA2 =
      sch.getFunctionResult(reqA->messages().at(1), SHORT_TEST_TIMEOUT_MS);

    faabric::Message resB =
      sch.getFunctionResult(reqB->messages().at(0), SHORT_TEST_TIMEOUT_MS);

    faabric::Message resC1 =
      sch.getFunctionResult(reqC->messages().at(0), SHORT_TEST_TIMEOUT_MS);
    faabric::Message resC2 =
      sch.getFunctionResult(reqC->messages().at(1), SHORT_TEST_TIMEOUT_MS);

    REQUIRE(resA1.outputdata() == "Message A1");
    REQUIRE(resA2.outputdata() == "Message A2");

    REQUIRE(resB.returnvalue() == 1);

    REQUIRE(resC1.outputdata() == fmt::format("Simple function {} executed",
                                              reqC->messages().at(0).id()));
    REQUIRE(resC2.outputdata() == fmt::format("Simple function {} executed",
                                              reqC->messages().at(1).id()));
}

TEST_CASE_METHOD(TestExecutorFixture,
                 "Test claiming and releasing executor",
                 "[executor]")
{
    faabric::Message msgA = faabric::util::messageFactory("foo", "bar");
    faabric::Message msgB = faabric::util::messageFactory("foo", "bar");

    std::shared_ptr<faabric::scheduler::ExecutorFactory> fac =
      faabric::scheduler::getExecutorFactory();
    std::shared_ptr<faabric::scheduler::Executor> execA =
      fac->createExecutor(msgA);
    std::shared_ptr<faabric::scheduler::Executor> execB =
      fac->createExecutor(msgB);

    // Claim one
    REQUIRE(execA->tryClaim());

    // Check can't claim again
    REQUIRE(!execA->tryClaim());

    // Same for the other
    REQUIRE(execB->tryClaim());
    REQUIRE(!execB->tryClaim());

    // Release one and check can claim again
    execA->releaseClaim();

    REQUIRE(execA->tryClaim());
    REQUIRE(!execB->tryClaim());

    execA->shutdown();
    execB->shutdown();
}

TEST_CASE_METHOD(TestExecutorFixture,
                 "Check last executed time updated on each execution",
                 "[executor]")
{
    auto req = faabric::util::batchExecFactory("foo", "bar");
    faabric::Message& msg = *req->mutable_messages(0);

    std::shared_ptr<faabric::scheduler::ExecutorFactory> fac =
      faabric::scheduler::getExecutorFactory();
    std::shared_ptr<faabric::scheduler::Executor> exec =
      fac->createExecutor(msg);

    long millisA = exec->getMillisSinceLastExec();

    long sleepMillis = 100;
    SLEEP_MS(sleepMillis);

    long millisB = exec->getMillisSinceLastExec();

    // Check delay is roughly correct. Need to allow for some margin for error
    // on such short timescales
    REQUIRE(millisB > millisA);
    REQUIRE((millisB - millisA) > (sleepMillis - 10));

    exec->executeTasks({ 0 }, req);

    long millisC = exec->getMillisSinceLastExec();
    REQUIRE(millisC < millisB);

    // Wait for execution to finish
    sch.getFunctionResult(req->messages().at(0), 2000);

    exec->shutdown();
}

TEST_CASE_METHOD(TestExecutorFixture,
                 "Test snapshot diffs returned to master",
                 "[executor]")
{
    int nThreads = 4;

    SECTION("XOR diffs") { conf.diffingMode = "xor"; }

    SECTION("Bytewise diffs") { conf.diffingMode = "bytewise"; }

    // Sanity check memory size
    REQUIRE(TEST_EXECUTOR_DEFAULT_MEMORY_SIZE > nThreads * HOST_PAGE_SIZE);

    std::shared_ptr<faabric::BatchExecuteRequest> req =
      faabric::util::batchExecFactory("dummy", "snap-check", nThreads);
    req->set_type(faabric::BatchExecuteRequest::THREADS);

    faabric::util::setMockMode(true);
    std::string otherHost = "other";

    std::string mainThreadSnapshotKey =
      faabric::util::getMainThreadSnapshotKey(req->mutable_messages()->at(0));

    // Set up some messages executing with a different master host
    std::vector<uint32_t> messageIds;
    for (int i = 0; i < nThreads; i++) {
        faabric::Message& msg = req->mutable_messages()->at(i);
        msg.set_masterhost(otherHost);
        msg.set_appidx(i);

        messageIds.emplace_back(msg.id());
    }

    executeWithTestExecutor(req, true);

    // Results aren't set on this host as it's not the master, so we have to
    // wait
    REQUIRE_RETRY({}, faabric::snapshot::getThreadResults().size() == nThreads);

    // Check results have been sent back to the master host
    auto actualResults = faabric::snapshot::getThreadResults();
    REQUIRE(actualResults.size() == nThreads);

    // Check that only one result has been assigned diffs
    faabric::snapshot::MockThreadResult diffRes;
    bool diffsFound = false;
    for (int i = 0; i < nThreads; i++) {
        faabric::snapshot::MockThreadResult res = actualResults[i].second;
        if (!res.diffs.empty()) {
            if (diffsFound) {
                FAIL("More than one thread result has diffs");
            } else {
                diffRes = res;
                diffsFound = true;

                // Check it was sent to the right host
                REQUIRE(actualResults[i].first == otherHost);
            }
        }
    }

    // Check that diffs were found
    REQUIRE(diffsFound);
    std::vector<faabric::util::SnapshotDiff> diffList = diffRes.diffs;

    // Each thread should have edited one page, check diffs are correct
    REQUIRE(diffList.size() == nThreads);
    for (int i = 0; i < diffList.size(); i++) {
        // Check offset and data (according to logic defined in the dummy
        // executor)
        REQUIRE(diffList.at(i).getOffset() ==
                i * faabric::util::HOST_PAGE_SIZE);

        std::vector<uint8_t> expected;
        if (conf.diffingMode == "xor") {
            // In XOR mode we'll get the whole page back with a modification at
            // the start
            expected = std::vector<uint8_t>(HOST_PAGE_SIZE, 0);
            expected[0] = i + 1;
            expected[1] = i + 2;
            expected[2] = i + 3;
        } else {
            expected = { (uint8_t)(i + 1), (uint8_t)(i + 2), (uint8_t)(i + 3) };
        }

        std::vector<uint8_t> actual = diffList.at(i).getDataCopy();

        REQUIRE(actual == expected);
    }

    // Check no merge regions left on the snapshot
    REQUIRE(reg.getSnapshot(mainThreadSnapshotKey)->getMergeRegions().empty());
}

TEST_CASE_METHOD(TestExecutorFixture,
                 "Test snapshot diffs pushed to workers after initial snapshot",
                 "[executor]")
{
    faabric::util::setMockMode(true);

    std::string thisHost = conf.endpointHost;
    std::string otherHost = "other";
    sch.addHostToGlobalSet(otherHost);

    int nThreads = 5;

    // Set host resources to force execution on other host
    setHostResources({ thisHost, otherHost }, { 2, 10 }, { 0, 0 });

    // Set up message for a batch of threads
    std::shared_ptr<BatchExecuteRequest> req =
      faabric::util::batchExecFactory("dummy", "blah", nThreads);
    req->set_type(faabric::BatchExecuteRequest::THREADS);
    faabric::Message& msg = req->mutable_messages()->at(0);

    std::vector<uint32_t> messageIds;
    for (int i = 0; i < nThreads; i++) {
        faabric::Message& msg = req->mutable_messages()->at(i);
        messageIds.emplace_back(msg.id());
    }

    // Execute the functions
    std::vector<std::string> actualHosts = executeWithTestExecutor(req, false);

    // Check they're executed on the right hosts
    std::vector<std::string> expectedHosts = {
        thisHost, thisHost, otherHost, otherHost, otherHost
    };
    REQUIRE(actualHosts == expectedHosts);

    // Await local results
    for (int i = 0; i < actualHosts.size(); i++) {
        if (actualHosts.at(i) == thisHost) {
            sch.awaitThreadResult(messageIds.at(i));
        }
    }

    // Check the other host is registered
    std::set<std::string> expectedRegistered = { otherHost };
    REQUIRE(sch.getFunctionRegisteredHosts(msg) == expectedRegistered);

    // Check snapshot has been pushed
    auto pushes = faabric::snapshot::getSnapshotPushes();
    REQUIRE(pushes.size() == 1);
    REQUIRE(pushes.at(0).first == otherHost);
    REQUIRE(pushes.at(0).second->getSize() == snapshotSize);

    REQUIRE(faabric::snapshot::getSnapshotDiffPushes().empty());

    // Now reset snapshot pushes of all kinds
    faabric::snapshot::clearMockSnapshotRequests();

    // Update the snapshot and check we get expected diffs
    std::string mainThreadSnapshotKey =
      faabric::util::getMainThreadSnapshotKey(msg);
    auto snap = reg.getSnapshot(mainThreadSnapshotKey);
    int newValue = 8;
    snap->copyInData({ BYTES(&newValue), sizeof(int) });
    snap->copyInData({ BYTES(&newValue), sizeof(int) },
                     2 * faabric::util::HOST_PAGE_SIZE + 1);

    std::vector<faabric::util::SnapshotDiff> expectedDiffs =
      snap->getTrackedChanges();

    REQUIRE(expectedDiffs.size() == 2);

    // Reset host resources
    setHostResources({ thisHost, otherHost }, { 2, 10 }, { 0, 0 });

    // Set up another function, make sure they have the same app ID
    std::shared_ptr<BatchExecuteRequest> reqB =
      faabric::util::batchExecFactory("dummy", "blah", nThreads);
    reqB->set_type(faabric::BatchExecuteRequest::THREADS);

    for (auto& m : *reqB->mutable_messages()) {
        m.set_appid(msg.appid());

        REQUIRE(faabric::util::getMainThreadSnapshotKey(m) ==
                mainThreadSnapshotKey);
    }

    // Invoke the function
    std::vector<std::string> actualHostsB =
      executeWithTestExecutor(reqB, false);
    REQUIRE(actualHostsB == expectedHosts);

    // Await local results
    for (int i = 0; i < actualHostsB.size(); i++) {
        if (actualHostsB.at(i) == thisHost) {
            sch.awaitThreadResult(reqB->messages().at(i).id());
        }
    }

    // Check the full snapshot hasn't been pushed
    REQUIRE(faabric::snapshot::getSnapshotPushes().empty());

    // Check the diffs are pushed as expected
    auto diffPushes = faabric::snapshot::getSnapshotDiffPushes();
    REQUIRE(diffPushes.size() == 1);
    REQUIRE(diffPushes.at(0).first == otherHost);
    std::vector<faabric::util::SnapshotDiff> actualDiffs =
      diffPushes.at(0).second;

    for (int i = 0; i < actualDiffs.size(); i++) {
        REQUIRE(actualDiffs.at(i).getOffset() ==
                expectedDiffs.at(i).getOffset());
        REQUIRE(actualDiffs.at(i).getData().size() ==
                expectedDiffs.at(i).getData().size());
    }
}

TEST_CASE_METHOD(TestExecutorFixture,
                 "Test reset called for functions not threads",
                 "[executor]")
{
    faabric::util::setMockMode(true);

    conf.overrideCpuCount = 4;

    std::string hostOverride = conf.endpointHost;
    int nMessages = 1;
    faabric::BatchExecuteRequest::BatchExecuteType requestType =
      faabric::BatchExecuteRequest::FUNCTIONS;

    int expectedResets = 1;

    std::string user = "dummy";
    std::string function = "blah";

    SECTION("Threads")
    {
        requestType = faabric::BatchExecuteRequest::THREADS;
        nMessages = 3;
        expectedResets = 0;
    }

    SECTION("Simple function") {}

    SECTION("Function that spawns threads") { function = "thread-check"; }

    std::shared_ptr<BatchExecuteRequest> req =
      faabric::util::batchExecFactory(user, function, nMessages);
    req->set_type(requestType);

    faabric::Message& msg = req->mutable_messages()->at(0);

    if (requestType == faabric::BatchExecuteRequest::THREADS) {
        // Set up main thread snapshot
        size_t snapSize = TEST_EXECUTOR_DEFAULT_MEMORY_SIZE;
        auto snap = std::make_shared<SnapshotData>(snapSize);
        std::string snapKey = getMainThreadSnapshotKey(msg);

        reg.registerSnapshot(snapKey, snap);
    }

    for (auto& m : *req->mutable_messages()) {
        m.set_masterhost(hostOverride);
    }

    // Call functions and force to execute locally
    req->mutable_messages()->at(0).set_topologyhint("FORCE_LOCAL");
    sch.callFunctions(req);

    // Await execution
    for (auto& m : *req->mutable_messages()) {
        if (requestType == faabric::BatchExecuteRequest::THREADS) {
            sch.awaitThreadResult(m.id());
        } else {
            sch.getFunctionResult(m, 2000);
        }
    }

    REQUIRE(resetCount == expectedResets);
}

TEST_CASE_METHOD(TestExecutorFixture,
                 "Test single host flag passed to executor",
                 "[executor]")
{
    std::string thisHost = conf.endpointHost;
    std::string otherHost = "other-host";

    std::vector<std::string> singleHosts = {
        thisHost, thisHost, thisHost, thisHost
    };

    int nMessages = singleHosts.size();
    std::shared_ptr<BatchExecuteRequest> req =
      faabric::util::batchExecFactory("dummy", "single-host", nMessages);

    int expectedResult = 0;
    SECTION("Single host") { expectedResult = 10; }

    SECTION("Single host disabled in conf")
    {
        expectedResult = 20;
        conf.noSingleHostOptimisations = 1;
    }

    SECTION("Not single host")
    {
        expectedResult = 20;
        singleHosts[1] = otherHost;
        singleHosts[2] = otherHost;
    }

    SchedulingDecision hint(123, 123);
    for (int i = 0; i < nMessages; i++) {
        hint.addMessage(singleHosts[i], req->messages().at(i));
    }

    // Mock mode to avoid requests sent across hosts
    setMockMode(true);
    executeWithTestExecutorHint(req, hint);

    // Await results on this host
    for (int i = 0; i < nMessages; i++) {
        if (singleHosts[i] == thisHost) {
            faabric::Message res =
              sch.getFunctionResult(req->messages().at(i), 2000);

            // Check result as expected
            REQUIRE(res.returnvalue() == expectedResult);
        }
    }

    setMockMode(false);
}

TEST_CASE_METHOD(TestExecutorFixture,
                 "Test executor sees context",
                 "[executor]")
{
    int nMessages = 5;
    std::shared_ptr<BatchExecuteRequest> req =
      faabric::util::batchExecFactory("dummy", "context-check", nMessages);
    int expectedResult = 123;

    sch.callFunctions(req);

    for (int i = 0; i < nMessages; i++) {
        faabric::Message res =
          sch.getFunctionResult(req->messages().at(i), 2000);

        REQUIRE(res.returnvalue() == expectedResult);
    }
}

TEST_CASE_METHOD(TestExecutorFixture, "Test executor restore", "[executor]")
{
    // Create a message
    std::string user = "foo";
    std::string function = "bar";
    faabric::Message m = faabric::util::messageFactory(user, function);

    // Create a snapshot
    std::string snapKey = faabric::util::getMainThreadSnapshotKey(m);
    auto snap = std::make_shared<faabric::util::SnapshotData>(snapshotSize);
    reg.registerSnapshot(snapKey, snap);

    // Modify the snapshot to check changes are propagated
    std::vector<uint8_t> dataA = { 0, 1, 2, 3 };
    std::vector<uint8_t> dataB = { 4, 5, 6 };
    size_t offsetA = HOST_PAGE_SIZE;
    size_t offsetB = 3 * HOST_PAGE_SIZE;
    snap->copyInData(dataA, offsetA);
    snap->copyInData(dataB, offsetB);

    // Create an executor
    std::shared_ptr<faabric::scheduler::ExecutorFactory> fac =
      faabric::scheduler::getExecutorFactory();
    std::shared_ptr<faabric::scheduler::Executor> exec = fac->createExecutor(m);

    // Restore from snapshot
    exec->restore(snapKey);

    // Check size of restored memory is as expected
    std::span<uint8_t> memViewAfter = exec->getMemoryView();
    REQUIRE(memViewAfter.size() == snapshotSize);

    // Check data found in restored memory
    std::vector<uint8_t> actualDataA(memViewAfter.data() + offsetA,
                                     memViewAfter.data() + offsetA +
                                       dataA.size());
    std::vector<uint8_t> actualDataB(memViewAfter.data() + offsetB,
                                     memViewAfter.data() + offsetB +
                                       dataB.size());

    REQUIRE(actualDataA == dataA);
    REQUIRE(actualDataB == dataB);

    exec->shutdown();
}

TEST_CASE_METHOD(TestExecutorFixture,
                 "Test get main thread snapshot",
                 "[executor]")
{
    std::string user = "foo";
    std::string function = "bar";
    faabric::Message m = faabric::util::messageFactory(user, function);

    // Get the snapshot key
    std::string snapKey = faabric::util::getMainThreadSnapshotKey(m);

    // Create an executor
    std::shared_ptr<faabric::scheduler::ExecutorFactory> fac =
      faabric::scheduler::getExecutorFactory();
    std::shared_ptr<faabric::scheduler::Executor> exec = fac->createExecutor(m);

    // Get a pointer to the TestExecutor so we can override the max memory
    auto testExec = std::static_pointer_cast<TestExecutor>(exec);
    size_t memSize = testExec->dummyMemorySize;

    SECTION("Non-existent, don't create")
    {
        REQUIRE_THROWS(exec->getMainThreadSnapshot(m, false));
    }

    SECTION("Non-existent, create")
    {
        size_t expectedSize = memSize;
        size_t expectedMaxSize = memSize;

        SECTION("No max mem size") { testExec->maxMemorySize = 0; }

        SECTION("Max mem size")
        {
            testExec->maxMemorySize = 2 * memSize;
            expectedMaxSize = 2 * memSize;
        }

        std::shared_ptr<SnapshotData> snap =
          exec->getMainThreadSnapshot(m, true);
        REQUIRE(snap->getSize() == expectedSize);
        REQUIRE(snap->getMaxSize() == expectedMaxSize);
    }

    SECTION("Existing")
    {
        // Create the snapshot manually
        auto existingSnap =
          std::make_shared<faabric::util::SnapshotData>(memSize);
        reg.registerSnapshot(snapKey, existingSnap);

        bool requestCreate = false;
        SECTION("Request create if not exist") { requestCreate = true; }

        SECTION("No request create if not exist") { requestCreate = false; }

        std::shared_ptr<SnapshotData> actualSnap =
          exec->getMainThreadSnapshot(m, requestCreate);
        REQUIRE(actualSnap->getSize() == memSize);
        REQUIRE(actualSnap->getMaxSize() == memSize);

        // Check they are actually the same
        REQUIRE(actualSnap == existingSnap);
    }

    testExec->shutdown();
}

TEST_CASE_METHOD(TestExecutorFixture,
                 "Test executor keeps track of chained messages",
                 "[executor]")
{
    auto req = faabric::util::batchExecFactory("hello", "world", 1);
    auto& firstMsg = *req->mutable_messages(0);

    // Create an executor
    auto fac = faabric::scheduler::getExecutorFactory();
    auto exec = fac->createExecutor(firstMsg);

    // At the begining there are no chained messages
    REQUIRE(exec->getChainedMessageIds().empty());

    // Add a chained call
    faabric::Message chainedMsg =
      faabric::util::messageFactory("hello", "chained");
    exec->addChainedMessage(chainedMsg);
    std::set<unsigned int> expectedChainedMessageIds = {
        (uint32_t)chainedMsg.id()
    };
    REQUIRE(exec->getChainedMessageIds() == expectedChainedMessageIds);
    auto actualChainedMessage = exec->getChainedMessage(chainedMsg.id());
    checkMessageEquality(actualChainedMessage, chainedMsg);

    // Resetting the executor removes the chained messages
    exec->reset(firstMsg);
    REQUIRE(exec->getChainedMessageIds().empty());
}
}<|MERGE_RESOLUTION|>--- conflicted
+++ resolved
@@ -358,14 +358,9 @@
     std::vector<std::string> expectedHosts = { conf.endpointHost };
     REQUIRE(actualHosts == expectedHosts);
 
-<<<<<<< HEAD
     faabric::Message result =
       sch.getFunctionResult(req->messages().at(0), SHORT_TEST_TIMEOUT_MS);
     std::string expected = fmt::format("Simple function {} executed", msgId);
-=======
-    faabric::Message result = sch.getFunctionResult(msg, SHORT_TEST_TIMEOUT_MS);
-    std::string expected = fmt::format("Simple function {} executed", msg.id());
->>>>>>> 2236c944
     REQUIRE(result.outputdata() == expected);
 
     // Check that restore has not been called
@@ -388,11 +383,7 @@
 
         executeWithTestExecutor(req, false);
         faabric::Message result =
-<<<<<<< HEAD
           sch.getFunctionResult(req->messages().at(0), SHORT_TEST_TIMEOUT_MS);
-=======
-          sch.getFunctionResult(msg, SHORT_TEST_TIMEOUT_MS);
->>>>>>> 2236c944
         std::string expected =
           fmt::format("Simple function {} executed", msg.id());
         REQUIRE(result.outputdata() == expected);
@@ -414,12 +405,8 @@
     std::vector<std::string> expectedHosts = { conf.endpointHost };
     REQUIRE(actualHosts == expectedHosts);
 
-<<<<<<< HEAD
     faabric::Message result =
       sch.getFunctionResult(req->messages().at(0), SHORT_TEST_TIMEOUT_MS);
-=======
-    faabric::Message result = sch.getFunctionResult(msg, SHORT_TEST_TIMEOUT_MS);
->>>>>>> 2236c944
     REQUIRE(result.outputdata() == "All chain checks successful");
 
     // Check that restore has not been called
