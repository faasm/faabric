#include "faabric/scheduler/MpiWorldRegistry.h"
#include <faabric/proto/faabric.pb.h>
#include <faabric/scheduler/Scheduler.h>
#include <faabric/snapshot/SnapshotRegistry.h>
#include <faabric/state/State.h>
#include <faabric/transport/PointToPointBroker.h>
#include <faabric/util/clock.h>
#include <faabric/util/config.h>
#include <faabric/util/dirty.h>
#include <faabric/util/environment.h>
#include <faabric/util/exec_graph.h>
#include <faabric/util/func.h>
#include <faabric/util/gids.h>
#include <faabric/util/locks.h>
#include <faabric/util/logging.h>
#include <faabric/util/macros.h>
#include <faabric/util/memory.h>
#include <faabric/util/message.h>
#include <faabric/util/queue.h>
#include <faabric/util/snapshot.h>
#include <faabric/util/string_tools.h>
#include <faabric/util/timing.h>

#define POOL_SHUTDOWN -1

namespace faabric::scheduler {

static thread_local Executor* executingExecutor = nullptr;

Executor* getExecutingExecutor()
{
    return executingExecutor;
}

void setExecutingExecutor(Executor* exec)
{
    executingExecutor = exec;
}

ExecutorTask::ExecutorTask(int messageIndexIn,
                           std::shared_ptr<faabric::BatchExecuteRequest> reqIn,
                           std::shared_ptr<std::atomic<int>> batchCounterIn,
                           bool skipResetIn)
  : req(std::move(reqIn))
  , batchCounter(std::move(batchCounterIn))
  , messageIndex(messageIndexIn)
  , skipReset(skipResetIn)
{}

// TODO - avoid the copy of the message here?
Executor::Executor(faabric::Message& msg)
  : boundMessage(msg)
  , sch(getScheduler())
  , reg(faabric::snapshot::getSnapshotRegistry())
  , tracker(faabric::util::getDirtyTracker())
  , threadPoolSize(faabric::util::getUsableCores())
  , threadPoolThreads(threadPoolSize)
  , threadTaskQueues(threadPoolSize)
{
    faabric::util::SystemConfig& conf = faabric::util::getSystemConfig();

    assert(!boundMessage.user().empty());
    assert(!boundMessage.function().empty());

    // Set an ID for this Executor
    id = conf.endpointHost + "_" + std::to_string(faabric::util::generateGid());
    SPDLOG_DEBUG("Starting executor {}", id);

    // Mark all thread pool threads as available
    for (int i = 0; i < threadPoolSize; i++) {
        availablePoolThreads.insert(i);
    }
}

void Executor::finish()
{
    SPDLOG_DEBUG("Executor {} shutting down", id);

    // Shut down thread pools and wait
    for (int i = 0; i < threadPoolThreads.size(); i++) {
        // Send a kill message
        SPDLOG_TRACE("Executor {} killing thread pool {}", id, i);
        threadTaskQueues[i].enqueue(
          ExecutorTask(POOL_SHUTDOWN, nullptr, nullptr, false));

        faabric::util::UniqueLock threadsLock(threadsMutex);
        // Copy shared_ptr to avoid racing
        auto thread = threadPoolThreads.at(i);
        // If already killed, move to the next thread
        if (thread == nullptr) {
            continue;
        }

        // Await the thread
        if (thread->joinable()) {
            threadsLock.unlock();
            thread->join();
        }
    }

    // Await dead threads
    for (auto dt : deadThreads) {
        if (dt->joinable()) {
            dt->join();
        }
    }

    // Hook
    this->postFinish();

    // Reset variables
    boundMessage.Clear();

    claimed = false;

    threadPoolThreads.clear();
    threadTaskQueues.clear();
    deadThreads.clear();
}

std::vector<std::pair<uint32_t, int32_t>> Executor::executeThreads(
  std::shared_ptr<faabric::BatchExecuteRequest> req,
  const std::vector<faabric::util::SnapshotMergeRegion>& mergeRegions)
{
    SPDLOG_DEBUG("Executor {} executing {} threads", id, req->messages_size());

    faabric::Message& msg = req->mutable_messages()->at(0);
    std::string snapshotKey = faabric::util::getMainThreadSnapshotKey(msg);
    std::string funcStr = faabric::util::funcToString(msg, false);

    std::shared_ptr<faabric::util::SnapshotData> snap = nullptr;
    bool exists = false;
    {
        faabric::util::SharedLock lock(threadExecutionMutex);
        exists = reg.snapshotExists(snapshotKey);
    }

    if (!exists) {
        faabric::util::FullLock lock(threadExecutionMutex);
        if (!reg.snapshotExists(snapshotKey)) {
            SPDLOG_DEBUG(
              "Creating main thread snapshot: {} for {}", snapshotKey, funcStr);

            snap =
              std::make_shared<faabric::util::SnapshotData>(getMemoryView());
            reg.registerSnapshot(snapshotKey, snap);
        } else {
            exists = true;
        }
    }

    if (exists) {
        SPDLOG_DEBUG(
          "Main thread snapshot exists: {} for {}", snapshotKey, funcStr);

        // Get main snapshot
        snap = reg.getSnapshot(snapshotKey);
        std::span<uint8_t> memView = getMemoryView();

        // Get dirty regions since last batch of threads
        tracker.stopTracking(memView);
        tracker.stopThreadLocalTracking(memView);

        std::vector<std::pair<uint32_t, uint32_t>> dirtyRegions =
          tracker.getBothDirtyOffsets(memView);

        // Apply changes to snapshot
        snap->fillGapsWithOverwriteRegions();
        std::vector<faabric::util::SnapshotDiff> updates =
          snap->diffWithDirtyRegions(memView, dirtyRegions);

        if (updates.empty()) {
            SPDLOG_TRACE(
              "No updates to main thread snapshot for {} from {} dirty regions",
              faabric::util::funcToString(msg, false),
              dirtyRegions.size());
        } else {
            SPDLOG_DEBUG("Updating main thread snapshot for {} with {} diffs",
                         faabric::util::funcToString(msg, false),
                         updates.size());
            snap->queueDiffs(updates);
            snap->writeQueuedDiffs();
        }

        snap->clearMergeRegions();
    }

    // Now we have to apply the merge regions for this parallel section
    for (const auto& mr : mergeRegions) {
        snap->addMergeRegion(
          mr.offset, mr.length, mr.dataType, mr.operation, true);
    }

    // TODO - here the main thread will wait, so technically frees up a slot
    // that could be used.
    std::string cacheKey =
      std::to_string(msg.appid()) + "_" + std::to_string(req->messages_size());
    bool hasCachedDecision = false;
    {
        faabric::util::SharedLock lock(threadExecutionMutex);
        hasCachedDecision =
          cachedDecisionHosts.find(cacheKey) != cachedDecisionHosts.end();
    }

    if (!hasCachedDecision) {
        faabric::util::FullLock lock(threadExecutionMutex);
        if (cachedDecisionHosts.find(cacheKey) == cachedDecisionHosts.end()) {
            // Set up a new group
            int groupId = faabric::util::generateGid();
            for (auto& m : *req->mutable_messages()) {
                m.set_groupid(groupId);
                m.set_groupsize(req->messages_size());
            }

            // Invoke the functions
            faabric::util::SchedulingDecision decision = sch.callFunctions(req);

            // Cache the decision for next time
            SPDLOG_DEBUG(
              "No cached decision for {} x {}/{}, caching group {}, hosts: {}",
              req->messages().size(),
              msg.user(),
              msg.function(),
              groupId,
              faabric::util::vectorToString<std::string>(decision.hosts));

            cachedGroupIds[cacheKey] = groupId;
            cachedDecisionHosts[cacheKey] = decision.hosts;
        } else {
            hasCachedDecision = true;
        }
    }

    if (hasCachedDecision) {
        // Get the cached group ID and hosts
        int groupId = cachedGroupIds[cacheKey];
        std::vector<std::string> hosts = cachedDecisionHosts[cacheKey];

        // Sanity check we've got something the right size
        if (hosts.size() != req->messages().size()) {
            SPDLOG_ERROR("Cached decision for {}/{} has {} hosts, expected {}",
                         msg.user(),
                         msg.function(),
                         hosts.size(),
                         req->messages().size());

            throw std::runtime_error(
              "Cached threads scheduling decision invalid");
        }

        // Create the scheduling hint
        faabric::util::SchedulingDecision hint(msg.appid(), groupId);
        for (int i = 0; i < hosts.size(); i++) {
            // Reuse the group id
            faabric::Message& m = req->mutable_messages()->at(i);
            m.set_groupid(groupId);
            m.set_groupsize(req->messages_size());

            // Add to the decision
            hint.addMessage(hosts.at(i), m);
        }

        SPDLOG_DEBUG("Using cached decision for {}/{} {}, group {}",
                     msg.user(),
                     msg.function(),
                     msg.appid(),
                     hint.groupId);

        // Invoke the functions
        sch.callFunctions(req, hint);
    }

    // Await all child threads
    std::vector<std::pair<uint32_t, int32_t>> results;
    results.reserve(req->messages_size());
    for (int i = 0; i < req->messages_size(); i++) {
        uint32_t messageId = req->messages().at(i).id();

        int result = sch.awaitThreadResult(messageId);
        results.emplace_back(messageId, result);
    }

    SPDLOG_DEBUG(
      "Executor {} got results for {} threads", id, req->messages_size());

    // Write queued changes to snapshot
    snap->writeQueuedDiffs();

    // Set memory size to fit new snapshot
    setMemorySize(snap->getSize());

    // Remap the memory
    std::span<uint8_t> memView = getMemoryView();
    snap->mapToMemory(memView);

    // Start tracking again
    memView = getMemoryView();
    tracker.startTracking(memView);
    tracker.startThreadLocalTracking(memView);

    return results;
}

void Executor::executeTasks(std::vector<int> msgIdxs,
                            std::shared_ptr<faabric::BatchExecuteRequest> req)
{
    const std::string funcStr = faabric::util::funcToString(req);
    SPDLOG_TRACE("{} executing {}/{} tasks of {}",
                 id,
                 msgIdxs.size(),
                 req->messages_size(),
                 funcStr);

    // Note that this lock is specific to this executor, so will only block
    // when multiple threads are trying to schedule tasks. This will only
    // happen when child threads of the same function are competing to
    // schedule more threads, hence is rare so we can afford to be
    // conservative here.
    faabric::util::UniqueLock lock(threadsMutex);

    faabric::Message& firstMsg = req->mutable_messages()->at(0);
    std::string thisHost = faabric::util::getSystemConfig().endpointHost;

    bool isMaster = firstMsg.masterhost() == thisHost;
    bool isThreads = req->type() == faabric::BatchExecuteRequest::THREADS;

    if (isThreads) {
        // Check we get a valid memory view
        std::span<uint8_t> memView = getMemoryView();
        if (memView.empty()) {
            SPDLOG_ERROR("Can't execute threads for {}, empty memory view",
                         funcStr);
            throw std::runtime_error("Empty memory view for threaded function");
        }

        // Restore threads from main thread snapshot
        std::string snapKey = faabric::util::getMainThreadSnapshotKey(firstMsg);
        SPDLOG_DEBUG(
          "Restoring thread of {} from snapshot {}", funcStr, snapKey);
        restore(snapKey);

        // Get updated memory view and start global tracking of memory
        memView = getMemoryView();
        tracker.startTracking(memView);
    } else if (!firstMsg.snapshotkey().empty()) {
        // Restore from snapshot if provided
        std::string snapshotKey = firstMsg.snapshotkey();
        SPDLOG_DEBUG("Restoring {} from snapshot {}", funcStr, snapshotKey);
        restore(snapshotKey);
    }

    // Set up shared counter for this batch of tasks
    auto batchCounter = std::make_shared<std::atomic<int>>(msgIdxs.size());

    // Work out if we should skip the reset after this batch. This happens
    // for threads, as they will be restored from their respective snapshot
    // on the next execution.
    bool skipReset = isThreads;

    // Iterate through and invoke tasks. By default, we allocate tasks
    // one-to-one with thread pool threads. Only once the pool is exhausted
    // do we start overloading
    for (int msgIdx : msgIdxs) {
        const faabric::Message& msg = req->messages().at(msgIdx);

        int threadPoolIdx = -1;
        if (availablePoolThreads.empty()) {
            // Here all threads are still executing, so we have to overload.
            // If any tasks are blocking we risk a deadlock, and can no
            // longer guarantee the application will finish. In general if
            // we're on the master host and this is a thread, we should
            // avoid the zeroth and first pool threads as they are likely to
            // be the main thread and the zeroth in the communication group,
            // so will be blocking.
            if (isThreads && isMaster) {
                if (threadPoolSize <= 2) {
                    SPDLOG_ERROR("Insufficient pool threads ({}) to "
                                 "overload {} idx {}",
                                 threadPoolSize,
                                 funcStr,
                                 msg.appidx());

                    throw std::runtime_error("Insufficient pool threads");
                }

                threadPoolIdx = (msg.appidx() % (threadPoolSize - 2)) + 2;
            } else {
                threadPoolIdx = msg.appidx() % threadPoolSize;
            }

            SPDLOG_DEBUG("Overloaded app index {} to thread {}",
                         msg.appidx(),
                         threadPoolIdx);
        } else {
            // Take next from those that are available
            threadPoolIdx = *availablePoolThreads.begin();
            availablePoolThreads.erase(threadPoolIdx);

            SPDLOG_TRACE("Assigned app index {} to thread {}",
                         msg.appidx(),
                         threadPoolIdx);
        }

        // Enqueue the task
        threadTaskQueues[threadPoolIdx].enqueue(
          ExecutorTask(msgIdx, req, batchCounter, skipReset));

        // Lazily create the thread
        if (threadPoolThreads.at(threadPoolIdx) == nullptr) {
            threadPoolThreads.at(threadPoolIdx) = std::make_shared<std::thread>(
              &Executor::threadPoolThread, this, threadPoolIdx);
        }
    }
}

std::shared_ptr<faabric::util::SnapshotData> Executor::getMainThreadSnapshot(
  faabric::Message& msg,
  bool createIfNotExists)
{
    std::string snapshotKey = faabric::util::getMainThreadSnapshotKey(msg);
    bool exists = false;
    {
        faabric::util::SharedLock lock(threadExecutionMutex);
        exists = reg.snapshotExists(snapshotKey);
    }

    if (!exists && createIfNotExists) {
        faabric::util::FullLock lock(threadExecutionMutex);
        if (!reg.snapshotExists(snapshotKey)) {
            SPDLOG_DEBUG("Creating main thread snapshot: {} for {}",
                         snapshotKey,
                         faabric::util::funcToString(msg, false));

            std::shared_ptr<faabric::util::SnapshotData> snap =
              std::make_shared<faabric::util::SnapshotData>(getMemoryView());
            reg.registerSnapshot(snapshotKey, snap);
        } else {
            return reg.getSnapshot(snapshotKey);
        }
    } else if (!exists) {
        SPDLOG_ERROR("No main thread snapshot {}", snapshotKey);
        throw std::runtime_error("No main thread snapshot");
    }

    return reg.getSnapshot(snapshotKey);
}

void Executor::deleteMainThreadSnapshot(const faabric::Message& msg)
{
    std::string snapshotKey = faabric::util::getMainThreadSnapshotKey(msg);

    if (reg.snapshotExists(snapshotKey)) {
        SPDLOG_DEBUG("Deleting main thread snapshot for {}",
                     faabric::util::funcToString(msg, false));

        // Broadcast the deletion
        sch.broadcastSnapshotDelete(msg, snapshotKey);

        // Delete locally
        reg.deleteSnapshot(snapshotKey);
    }
}

void Executor::threadPoolThread(int threadPoolIdx)
{
    SPDLOG_DEBUG("Thread pool thread {}:{} starting up", id, threadPoolIdx);

    faabric::transport::PointToPointBroker& broker =
      faabric::transport::getPointToPointBroker();
    const auto& conf = faabric::util::getSystemConfig();

    bool selfShutdown = false;

    for (;;) {
        SPDLOG_TRACE("Thread starting loop {}:{}", id, threadPoolIdx);

        ExecutorTask task;

        try {
            task = threadTaskQueues[threadPoolIdx].dequeue(conf.boundTimeout);
        } catch (faabric::util::QueueTimeoutException& ex) {
            // If the thread has had no messages, it needs to remove itself
            SPDLOG_TRACE("Thread {}:{} got no messages in timeout {}ms",
                         id,
                         threadPoolIdx,
                         conf.boundTimeout);
            selfShutdown = true;
            break;
        }

        // If the thread is being killed, the executor itself
        // will handle the clean-up
        if (task.messageIndex == POOL_SHUTDOWN) {
            SPDLOG_DEBUG("Killing thread pool thread {}:{}", id, threadPoolIdx);
            selfShutdown = false;
            break;
        }

        assert(task.req->messages_size() >= task.messageIndex + 1);
        faabric::Message& msg =
          task.req->mutable_messages()->at(task.messageIndex);

        // Start dirty tracking if executing threads
        bool isThreads =
          task.req->type() == faabric::BatchExecuteRequest::THREADS;
        if (isThreads) {
            // If tracking is thread local, start here as it will happen for
            // each thread
            tracker.startThreadLocalTracking(getMemoryView());
        }

        // Check ptp group
        std::shared_ptr<faabric::transport::PointToPointGroup> group = nullptr;
        if (msg.groupid() > 0) {
            group =
              faabric::transport::PointToPointGroup::getGroup(msg.groupid());
        }

        bool isMaster = msg.masterhost() == conf.endpointHost;
        SPDLOG_TRACE("Thread {}:{} executing task {} ({}, thread={}, group={})",
                     id,
                     threadPoolIdx,
                     task.messageIndex,
                     msg.id(),
                     isThreads,
                     msg.groupid());

        // Set executing executor
        setExecutingExecutor(this);

        // Execute the task
        int32_t returnValue;
        bool migrated = false;
        try {
            returnValue =
              executeTask(threadPoolIdx, task.messageIndex, task.req);
<<<<<<< HEAD
        } catch (const faabric::scheduler::ExecutorMigratedException& ex) {
            SPDLOG_TRACE("Task {} has been migrated.", msg.id());

            returnValue = 0;
            msg.set_outputdata(
              "The execution of this message has been migrated");
=======
        } catch (const faabric::util::FunctionMigratedException& ex) {
            SPDLOG_DEBUG(
              "Task {} migrated, shutting down executor {}", msg.id(), id);

            // Note that when a task has been migrated, we need to perform all
            // the normal executor shutdown, but we must NOT set the result for
            // the call.
            migrated = true;
            selfShutdown = true;
            returnValue = -99;

            // MPI migration
            if(msg.ismpi()) {
                // TODO - call MPI migration stuff here
            }

>>>>>>> fefbe12d
        } catch (const std::exception& ex) {
            returnValue = 1;

            std::string errorMessage = fmt::format(
              "Task {} threw exception. What: {}", msg.id(), ex.what());
            SPDLOG_ERROR(errorMessage);
            msg.set_outputdata(errorMessage);
        }

        // Handle thread-local diffing for every thread
        if (isThreads) {
            // Stop dirty tracking
            std::span<uint8_t> memView = getMemoryView();
            tracker.stopThreadLocalTracking(memView);

            // Add this thread's changes to executor-wide list of dirty regions
            auto thisThreadDirtyRegions =
              tracker.getThreadLocalDirtyOffsets(memView);

            faabric::util::FullLock lock(threadExecutionMutex);
            dirtyRegions.insert(dirtyRegions.end(),
                                thisThreadDirtyRegions.begin(),
                                thisThreadDirtyRegions.end());
        }

        // Set the return value
        msg.set_returnvalue(returnValue);

        // Decrement the task count
        std::atomic_thread_fence(std::memory_order_release);
        int oldTaskCount = task.batchCounter->fetch_sub(1);
        assert(oldTaskCount >= 0);
        bool isLastInBatch = oldTaskCount == 1;

        SPDLOG_TRACE("Task {} finished by thread {}:{} ({} left)",
                     faabric::util::funcToString(msg, true),
                     id,
                     threadPoolIdx,
                     oldTaskCount - 1);

        // Handle snapshot diffs _before_ we reset the executor
        if (isLastInBatch && isThreads) {
            // Stop non-thread-local tracking as we're the last in the batch
            std::span<uint8_t> memView = getMemoryView();
            tracker.stopTracking(memView);

            // Add non-thread-local dirty regions
            {
                faabric::util::FullLock lock(threadExecutionMutex);
                std::vector<std::pair<uint32_t, uint32_t>> r =
                  tracker.getDirtyOffsets(memView);

                dirtyRegions.insert(dirtyRegions.end(), r.begin(), r.end());
            }

            // Fill snapshot gaps with overwrite regions first
            std::string mainThreadSnapKey =
              faabric::util::getMainThreadSnapshotKey(msg);
            auto snap = reg.getSnapshot(mainThreadSnapKey);
            snap->fillGapsWithOverwriteRegions();

            // Compare snapshot with all dirty regions for this executor
            std::vector<faabric::util::SnapshotDiff> diffs;
            {
                // Do the diffing
                faabric::util::FullLock lock(threadExecutionMutex);
                diffs = snap->diffWithDirtyRegions(memView, dirtyRegions);
                dirtyRegions.clear();
            }

            if (diffs.empty()) {
                SPDLOG_DEBUG("No diffs for {}", mainThreadSnapKey);
            } else {
                SPDLOG_DEBUG(
                  "Queueing {} diffs for {} to snapshot {} (group {})",
                  diffs.size(),
                  faabric::util::funcToString(msg, false),
                  mainThreadSnapKey,
                  msg.groupid());

                // On master we queue the diffs locally directly, on a remote
                // host we push them back to master
                if (isMaster) {
                    snap->queueDiffs(diffs);
                } else if (isLastInBatch) {
                    sch.pushSnapshotDiffs(msg, mainThreadSnapKey, diffs);
                }
            }

            // If last in batch on this host, clear the merge regions
            SPDLOG_DEBUG("Clearing merge regions for {}", mainThreadSnapKey);
            snap->clearMergeRegions();
        }

        // If this is not a threads request and last in its batch, it may be
        // the main function in a threaded application, in which case we
        // want to stop any tracking and delete the main thread snapshot
        if (!isThreads && isLastInBatch) {
            // Stop tracking memory
            std::span<uint8_t> memView = getMemoryView();
            if (!memView.empty()) {
                tracker.stopTracking(memView);
                tracker.stopThreadLocalTracking(memView);

                // Delete the main thread snapshot (implicitly does nothing if
                // doesn't exist)
                deleteMainThreadSnapshot(msg);
            }
        }

        // If this batch is finished, reset the executor and release its
        // claim. Note that we have to release the claim _after_ resetting,
        // otherwise the executor won't be ready for reuse
        if (isLastInBatch) {
            if (task.skipReset) {
                SPDLOG_TRACE("Skipping reset for {}",
                             faabric::util::funcToString(msg, true));
            } else {
                reset(msg);
            }

            releaseClaim();
        }

        // Return this thread index to the pool available for scheduling
        {
            faabric::util::UniqueLock lock(threadsMutex);
            availablePoolThreads.insert(threadPoolIdx);
        }

        // Vacate the slot occupied by this task. This must be done after
        // releasing the claim on this executor, otherwise the scheduler may
        // try to schedule another function and be unable to reuse this
        // executor.
        sch.vacateSlot();

        // If the function has been migrated, we drop out here and shut down the
        // executor
        if (migrated) {
            break;
        }

        // Finally set the result of the task, this will allow anything
        // waiting on its result to continue execution, therefore must be
        // done once the executor has been reset, otherwise the executor may
        // not be reused for a repeat invocation.
        if (isThreads) {
            // Set non-final thread result
            sch.setThreadResult(msg, returnValue);
        } else {
            // Set normal function result
            sch.setFunctionResult(msg);
        }
    }

    if (selfShutdown) {
        SPDLOG_DEBUG(
          "Shutting down thread pool thread {}:{}", id, threadPoolIdx);

        // Note - we have to keep a record of dead threads so we can join
        // them all when the executor shuts down
        bool isFinished = true;
        {
            faabric::util::UniqueLock threadsLock(threadsMutex);
            std::shared_ptr<std::thread> thisThread =
              threadPoolThreads.at(threadPoolIdx);
            deadThreads.emplace_back(thisThread);

            // Make sure we're definitely not still tracking changes
            std::span<uint8_t> memView = getMemoryView();
            if (!memView.empty()) {
                tracker.stopTracking(memView);
            }

            // Set this thread to nullptr
            threadPoolThreads.at(threadPoolIdx) = nullptr;

            // See if any threads are still running
            for (auto t : threadPoolThreads) {
                if (t != nullptr) {
                    isFinished = false;
                    break;
                }
            }
        }

        if (isFinished) {
            // Notify that this executor is finished
            sch.notifyExecutorShutdown(this, boundMessage);
        }
    }

    // We have to clean up TLS here as this should be the last use of the
    // scheduler and point-to-point broker from this thread
    sch.resetThreadLocalCache();
    broker.resetThreadLocalCache();
}

bool Executor::tryClaim()
{
    bool expected = false;
    bool wasClaimed = claimed.compare_exchange_strong(expected, true);
    return wasClaimed;
}

void Executor::releaseClaim()
{
    claimed.store(false);
}

<<<<<<< HEAD
bool Executor::doMigration(
  std::shared_ptr<faabric::PendingMigrations> pendingMigrations)
{
    for (int i = 0; i < pendingMigrations->migrations_size(); i++) {
        auto m = pendingMigrations->mutable_migrations()->at(i);
        if (m.msg().id() == boundMessage.id()) {
            migrateFunction(m.msg(), m.dsthost());
            return true;
        }
    }

    return false;
}

=======
>>>>>>> fefbe12d
void Executor::migrateFunction(const faabric::Message& msg,
                               const std::string& host)
{
    SPDLOG_DEBUG("Executor received request to migrate message {} from host {}"
                 " to host {}",
                 msg.id(),
                 msg.executedhost(),
                 host);

    // Take snapshot and push to recepient host
    // TODO - could we just push the snapshot diffs here?
    auto snap = std::make_shared<faabric::util::SnapshotData>(getMemoryView());
    std::string snapKey = fmt::format("{}_migration_{}",
                                      faabric::util::funcToString(msg, false),
                                      faabric::util::generateGid());
    sch.getSnapshotClient(host).pushSnapshot(snapKey, snap);

    // Create request execution for migrated function
    auto req = faabric::util::batchExecFactory(msg.user(), msg.function(), 1);
    faabric::util::copyMessage(&msg, req->mutable_messages(0));
    req->set_type(faabric::BatchExecuteRequest::MIGRATION);
    req->mutable_messages(0)->set_snapshotkey(snapKey);
    sch.getFunctionCallClient(host).executeFunctions(req);
}

// ------------------------------------------
// HOOKS
// ------------------------------------------

int32_t Executor::executeTask(int threadPoolIdx,
                              int msgIdx,
                              std::shared_ptr<faabric::BatchExecuteRequest> req)
{
    return 0;
}

void Executor::postFinish() {}

void Executor::reset(faabric::Message& msg) {}

std::span<uint8_t> Executor::getMemoryView()
{
    SPDLOG_WARN("Executor for {} has not implemented memory view method",
                faabric::util::funcToString(boundMessage, false));
    return {};
}

void Executor::setMemorySize(size_t newSize)
{
    SPDLOG_WARN("Executor has not implemented set memory size method");
}

void Executor::restore(const std::string& snapshotKey)
{
    SPDLOG_WARN("Executor has not implemented restore method");
}
}<|MERGE_RESOLUTION|>--- conflicted
+++ resolved
@@ -15,7 +15,6 @@
 #include <faabric/util/logging.h>
 #include <faabric/util/macros.h>
 #include <faabric/util/memory.h>
-#include <faabric/util/message.h>
 #include <faabric/util/queue.h>
 #include <faabric/util/snapshot.h>
 #include <faabric/util/string_tools.h>
@@ -534,14 +533,6 @@
         try {
             returnValue =
               executeTask(threadPoolIdx, task.messageIndex, task.req);
-<<<<<<< HEAD
-        } catch (const faabric::scheduler::ExecutorMigratedException& ex) {
-            SPDLOG_TRACE("Task {} has been migrated.", msg.id());
-
-            returnValue = 0;
-            msg.set_outputdata(
-              "The execution of this message has been migrated");
-=======
         } catch (const faabric::util::FunctionMigratedException& ex) {
             SPDLOG_DEBUG(
               "Task {} migrated, shutting down executor {}", msg.id(), id);
@@ -555,10 +546,11 @@
 
             // MPI migration
             if(msg.ismpi()) {
-                // TODO - call MPI migration stuff here
-            }
-
->>>>>>> fefbe12d
+                // TODO - when should we delete the pending migration?
+                auto& mpiWorld =
+                  faabric::scheduler::getMpiWorldRegistry().getWorld(msg.mpiworldid());
+                mpiWorld.destroy();
+            }
         } catch (const std::exception& ex) {
             returnValue = 1;
 
@@ -769,48 +761,6 @@
     claimed.store(false);
 }
 
-<<<<<<< HEAD
-bool Executor::doMigration(
-  std::shared_ptr<faabric::PendingMigrations> pendingMigrations)
-{
-    for (int i = 0; i < pendingMigrations->migrations_size(); i++) {
-        auto m = pendingMigrations->mutable_migrations()->at(i);
-        if (m.msg().id() == boundMessage.id()) {
-            migrateFunction(m.msg(), m.dsthost());
-            return true;
-        }
-    }
-
-    return false;
-}
-
-=======
->>>>>>> fefbe12d
-void Executor::migrateFunction(const faabric::Message& msg,
-                               const std::string& host)
-{
-    SPDLOG_DEBUG("Executor received request to migrate message {} from host {}"
-                 " to host {}",
-                 msg.id(),
-                 msg.executedhost(),
-                 host);
-
-    // Take snapshot and push to recepient host
-    // TODO - could we just push the snapshot diffs here?
-    auto snap = std::make_shared<faabric::util::SnapshotData>(getMemoryView());
-    std::string snapKey = fmt::format("{}_migration_{}",
-                                      faabric::util::funcToString(msg, false),
-                                      faabric::util::generateGid());
-    sch.getSnapshotClient(host).pushSnapshot(snapKey, snap);
-
-    // Create request execution for migrated function
-    auto req = faabric::util::batchExecFactory(msg.user(), msg.function(), 1);
-    faabric::util::copyMessage(&msg, req->mutable_messages(0));
-    req->set_type(faabric::BatchExecuteRequest::MIGRATION);
-    req->mutable_messages(0)->set_snapshotkey(snapKey);
-    sch.getFunctionCallClient(host).executeFunctions(req);
-}
-
 // ------------------------------------------
 // HOOKS
 // ------------------------------------------
