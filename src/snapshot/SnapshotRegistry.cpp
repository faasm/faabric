#include <faabric/snapshot/SnapshotRegistry.h>
#include <faabric/util/func.h>
#include <faabric/util/locks.h>
#include <faabric/util/logging.h>
#include <faabric/util/memory.h>

#include <sys/mman.h>

namespace faabric::snapshot {
std::shared_ptr<faabric::util::SnapshotData> SnapshotRegistry::getSnapshot(
  const std::string& key)
{
    faabric::util::SharedLock lock(snapshotsMx);

    if (key.empty()) {
        SPDLOG_ERROR("Attempting to get snapshot with empty key");
        throw std::runtime_error("Getting snapshot with empty key");
    }

    if (snapshotMap.count(key) == 0) {
        SPDLOG_ERROR("Snapshot for {} does not exist", key);
        throw std::runtime_error("Snapshot doesn't exist");
    }

    return snapshotMap[key];
}

bool SnapshotRegistry::snapshotExists(const std::string& key)
{
    return snapshotMap.find(key) != snapshotMap.end();
}

void SnapshotRegistry::mapSnapshot(const std::string& key, uint8_t* target)
{
<<<<<<< HEAD
    faabric::util::SnapshotData& d = getSnapshot(key);
    d.mapToMemory(target);
=======
    auto d = getSnapshot(key);

    if (!faabric::util::isPageAligned((void*)target)) {
        SPDLOG_ERROR(
          "Mapping snapshot {} to non page-aligned address {}", key, target);
        throw std::runtime_error(
          "Mapping snapshot to non page-aligned address");
    }

    if (d->fd == 0) {
        SPDLOG_ERROR("Attempting to map non-restorable snapshot");
        throw std::runtime_error("Mapping non-restorable snapshot");
    }

    void* mmapRes =
      mmap(target, d->size, PROT_WRITE, MAP_PRIVATE | MAP_FIXED, d->fd, 0);

    if (mmapRes == MAP_FAILED) {
        SPDLOG_ERROR(
          "mmapping snapshot failed: {} ({})", errno, ::strerror(errno));
        throw std::runtime_error("mmapping snapshot failed");
    }
>>>>>>> 3d6ea145
}

void SnapshotRegistry::takeSnapshotIfNotExists(
  const std::string& key,
  faabric::util::SnapshotData& data,
  bool locallyRestorable)
{
    doTakeSnapshot(key, data, locallyRestorable, false);
}

void SnapshotRegistry::takeSnapshot(const std::string& key,
                                    faabric::util::SnapshotData& data,
                                    bool locallyRestorable)
{
    doTakeSnapshot(key, data, locallyRestorable, true);
}

void SnapshotRegistry::doTakeSnapshot(const std::string& key,
                                      const faabric::util::SnapshotData& data,
                                      bool locallyRestorable,
                                      bool overwrite)
{
    if (data.size == 0) {
        SPDLOG_ERROR("Cannot take snapshot {} of size zero", key);
        throw std::runtime_error("Taking snapshot size zero");
    }

    faabric::util::FullLock lock(snapshotsMx);

    if (snapshotExists(key) && !overwrite) {
        SPDLOG_TRACE("Skipping already existing snapshot {}", key);
        return;
    }

    SPDLOG_TRACE("Registering snapshot {} size {} (restorable={})",
                 key,
                 data.size,
                 locallyRestorable);

    // Note - we only preserve the snapshot in the in-memory file, and do not
    // take ownership for the original data referenced in SnapshotData
<<<<<<< HEAD
    faabric::util::SnapshotData& recordedData = snapshotMap[key];
    recordedData.size = data.size;
    recordedData.data = data.data;

    // Write to fd to be locally restorable
    if (locallyRestorable) {
        recordedData.writeToFd(key);
=======
    auto shared_data =
      std::make_shared<faabric::util::SnapshotData>(std::move(data));
    snapshotMap[key] = shared_data;

    // Write to fd to be locally restorable
    if (locallyRestorable) {
        writeSnapshotToFd(key, *shared_data);
>>>>>>> 3d6ea145
    }
}

void SnapshotRegistry::deleteSnapshot(const std::string& key)
{
    faabric::util::FullLock lock(snapshotsMx);

    if (snapshotMap.count(key) == 0) {
        return;
    }

<<<<<<< HEAD
    snapshotMap.erase(key);
}

void SnapshotRegistry::changeSnapshotSize(const std::string& key,
                                          size_t newSize)
{
    faabric::util::UniqueLock lock(snapshotsMx);
=======
    auto d = snapshotMap[key];

    // Note - the data referenced by the SnapshotData object is not owned by the
    // snapshot registry so we don't delete it here. We only remove the file
    // descriptor used for mapping memory
    if (d->fd > 0) {
        ::close(d->fd);
        d->fd = 0;
    }
>>>>>>> 3d6ea145

    faabric::util::SnapshotData& d = getSnapshot(key);
    d.setSnapshotSize(newSize);
}

size_t SnapshotRegistry::getSnapshotCount()
{
    faabric::util::FullLock lock(snapshotsMx);
    return snapshotMap.size();
}

SnapshotRegistry& getSnapshotRegistry()
{
    static SnapshotRegistry reg;
    return reg;
}

void SnapshotRegistry::clear()
{
<<<<<<< HEAD
    snapshotMap.clear();
}
=======
    faabric::util::FullLock lock(snapshotsMx);
    for (auto p : snapshotMap) {
        if (p.second->fd > 0) {
            ::close(p.second->fd);
        }
    }

    snapshotMap.clear();
}

int SnapshotRegistry::writeSnapshotToFd(const std::string& key,
                                        faabric::util::SnapshotData& data)
{
    int fd = ::memfd_create(key.c_str(), 0);

    // Make the fd big enough
    int ferror = ::ftruncate(fd, data.size);
    if (ferror) {
        SPDLOG_ERROR("ferror call failed with error {}", ferror);
        throw std::runtime_error("Failed writing memory to fd (ftruncate)");
    }

    // Write the data
    ssize_t werror = ::write(fd, data.data, data.size);
    if (werror == -1) {
        SPDLOG_ERROR("Write call failed with error {}", werror);
        throw std::runtime_error("Failed writing memory to fd (write)");
    }

    // Record the fd
    data.fd = fd;

    SPDLOG_DEBUG("Wrote snapshot {} to fd {}", key, fd);
    return fd;
}
>>>>>>> 3d6ea145
}<|MERGE_RESOLUTION|>--- conflicted
+++ resolved
@@ -32,33 +32,8 @@
 
 void SnapshotRegistry::mapSnapshot(const std::string& key, uint8_t* target)
 {
-<<<<<<< HEAD
-    faabric::util::SnapshotData& d = getSnapshot(key);
-    d.mapToMemory(target);
-=======
     auto d = getSnapshot(key);
-
-    if (!faabric::util::isPageAligned((void*)target)) {
-        SPDLOG_ERROR(
-          "Mapping snapshot {} to non page-aligned address {}", key, target);
-        throw std::runtime_error(
-          "Mapping snapshot to non page-aligned address");
-    }
-
-    if (d->fd == 0) {
-        SPDLOG_ERROR("Attempting to map non-restorable snapshot");
-        throw std::runtime_error("Mapping non-restorable snapshot");
-    }
-
-    void* mmapRes =
-      mmap(target, d->size, PROT_WRITE, MAP_PRIVATE | MAP_FIXED, d->fd, 0);
-
-    if (mmapRes == MAP_FAILED) {
-        SPDLOG_ERROR(
-          "mmapping snapshot failed: {} ({})", errno, ::strerror(errno));
-        throw std::runtime_error("mmapping snapshot failed");
-    }
->>>>>>> 3d6ea145
+    d->mapToMemory(target);
 }
 
 void SnapshotRegistry::takeSnapshotIfNotExists(
@@ -100,23 +75,13 @@
 
     // Note - we only preserve the snapshot in the in-memory file, and do not
     // take ownership for the original data referenced in SnapshotData
-<<<<<<< HEAD
-    faabric::util::SnapshotData& recordedData = snapshotMap[key];
-    recordedData.size = data.size;
-    recordedData.data = data.data;
+    auto sharedData =
+      std::make_shared<faabric::util::SnapshotData>(std::move(data));
+    snapshotMap[key] = sharedData;
 
     // Write to fd to be locally restorable
     if (locallyRestorable) {
-        recordedData.writeToFd(key);
-=======
-    auto shared_data =
-      std::make_shared<faabric::util::SnapshotData>(std::move(data));
-    snapshotMap[key] = shared_data;
-
-    // Write to fd to be locally restorable
-    if (locallyRestorable) {
-        writeSnapshotToFd(key, *shared_data);
->>>>>>> 3d6ea145
+        sharedData->writeToFd(key);
     }
 }
 
@@ -128,28 +93,16 @@
         return;
     }
 
-<<<<<<< HEAD
     snapshotMap.erase(key);
 }
 
 void SnapshotRegistry::changeSnapshotSize(const std::string& key,
                                           size_t newSize)
 {
-    faabric::util::UniqueLock lock(snapshotsMx);
-=======
-    auto d = snapshotMap[key];
+    faabric::util::FullLock lock(snapshotsMx);
 
-    // Note - the data referenced by the SnapshotData object is not owned by the
-    // snapshot registry so we don't delete it here. We only remove the file
-    // descriptor used for mapping memory
-    if (d->fd > 0) {
-        ::close(d->fd);
-        d->fd = 0;
-    }
->>>>>>> 3d6ea145
-
-    faabric::util::SnapshotData& d = getSnapshot(key);
-    d.setSnapshotSize(newSize);
+    auto d = getSnapshot(key);
+    d->setSnapshotSize(newSize);
 }
 
 size_t SnapshotRegistry::getSnapshotCount()
@@ -166,44 +119,7 @@
 
 void SnapshotRegistry::clear()
 {
-<<<<<<< HEAD
+    faabric::util::FullLock lock(snapshotsMx);
     snapshotMap.clear();
 }
-=======
-    faabric::util::FullLock lock(snapshotsMx);
-    for (auto p : snapshotMap) {
-        if (p.second->fd > 0) {
-            ::close(p.second->fd);
-        }
-    }
-
-    snapshotMap.clear();
-}
-
-int SnapshotRegistry::writeSnapshotToFd(const std::string& key,
-                                        faabric::util::SnapshotData& data)
-{
-    int fd = ::memfd_create(key.c_str(), 0);
-
-    // Make the fd big enough
-    int ferror = ::ftruncate(fd, data.size);
-    if (ferror) {
-        SPDLOG_ERROR("ferror call failed with error {}", ferror);
-        throw std::runtime_error("Failed writing memory to fd (ftruncate)");
-    }
-
-    // Write the data
-    ssize_t werror = ::write(fd, data.data, data.size);
-    if (werror == -1) {
-        SPDLOG_ERROR("Write call failed with error {}", werror);
-        throw std::runtime_error("Failed writing memory to fd (write)");
-    }
-
-    // Record the fd
-    data.fd = fd;
-
-    SPDLOG_DEBUG("Wrote snapshot {} to fd {}", key, fd);
-    return fd;
-}
->>>>>>> 3d6ea145
 }