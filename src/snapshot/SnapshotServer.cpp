#include <faabric/flat/faabric_generated.h>
#include <faabric/proto/faabric.pb.h>
#include <faabric/scheduler/DistributedCoordinator.h>
#include <faabric/snapshot/SnapshotRegistry.h>
#include <faabric/snapshot/SnapshotServer.h>
#include <faabric/state/State.h>
#include <faabric/transport/common.h>
#include <faabric/transport/macros.h>
#include <faabric/util/func.h>
#include <faabric/util/logging.h>
#include <faabric/util/snapshot.h>

#include <sys/mman.h>

namespace faabric::snapshot {
SnapshotServer::SnapshotServer()
<<<<<<< HEAD
  : faabric::transport::MessageEndpointServer(SNAPSHOT_ASYNC_PORT,
                                              SNAPSHOT_SYNC_PORT)
  , sync(faabric::scheduler::getDistributedCoordinator())
=======
  : faabric::transport::MessageEndpointServer(
      SNAPSHOT_ASYNC_PORT,
      SNAPSHOT_SYNC_PORT,
      SNAPSHOT_INPROC_LABEL,
      faabric::util::getSystemConfig().snapshotServerThreads)
>>>>>>> ad8fcd3a
{}

void SnapshotServer::doAsyncRecv(int header,
                                 const uint8_t* buffer,
                                 size_t bufferSize)
{
    switch (header) {
        case faabric::snapshot::SnapshotCalls::DeleteSnapshot: {
            this->recvDeleteSnapshot(buffer, bufferSize);
            break;
        }
        case faabric::snapshot::SnapshotCalls::ThreadResult: {
            this->recvThreadResult(buffer, bufferSize);
            break;
        }
        default: {
            throw std::runtime_error(
              fmt::format("Unrecognized async call header: {}", header));
        }
    }
}

std::unique_ptr<google::protobuf::Message>
SnapshotServer::doSyncRecv(int header, const uint8_t* buffer, size_t bufferSize)
{
    switch (header) {
        case faabric::snapshot::SnapshotCalls::PushSnapshot: {
            return recvPushSnapshot(buffer, bufferSize);
        }
        case faabric::snapshot::SnapshotCalls::PushSnapshotDiffs: {
            return recvPushSnapshotDiffs(buffer, bufferSize);
        }
        default: {
            throw std::runtime_error(
              fmt::format("Unrecognized sync call header: {}", header));
        }
    }
}

std::unique_ptr<google::protobuf::Message> SnapshotServer::recvPushSnapshot(
  const uint8_t* buffer,
  size_t bufferSize)
{
    const SnapshotPushRequest* r =
      flatbuffers::GetRoot<SnapshotPushRequest>(buffer);

    if (r->contents()->size() == 0) {
        SPDLOG_ERROR("Received shapshot {} with zero size", r->key()->c_str());
        throw std::runtime_error("Received snapshot with zero size");
    }

    SPDLOG_DEBUG("Receiving snapshot {} (size {}, lock {})",
                 r->key()->c_str(),
                 r->contents()->size(),
                 r->groupid());

    faabric::snapshot::SnapshotRegistry& reg =
      faabric::snapshot::getSnapshotRegistry();

    // Set up the snapshot
    faabric::util::SnapshotData data;
    data.size = r->contents()->size();

    // Lock the function group if necessary
    if (r->groupid() > 0) {
        sync.localLock(r->groupid());
    }

    // TODO - avoid this copy by changing server superclass to allow subclasses
    // to provide a buffer to receive data.
    // TODO - work out snapshot ownership here, how do we know when to delete
    // this data?
    data.data = (uint8_t*)mmap(
      nullptr, data.size, PROT_WRITE, MAP_PRIVATE | MAP_ANONYMOUS, -1, 0);
    std::memcpy(data.data, r->contents()->Data(), data.size);

    reg.takeSnapshot(r->key()->str(), data, true);

    // Unlock the application
    if (r->groupid() > 0) {
        sync.localUnlock(r->groupid());
    }

    // Send response
    return std::make_unique<faabric::EmptyResponse>();
}

void SnapshotServer::recvThreadResult(const uint8_t* buffer, size_t bufferSize)
{
    const ThreadResultRequest* r =
      flatbuffers::GetRoot<ThreadResultRequest>(buffer);

    SPDLOG_DEBUG("Receiving thread result {} for message {}",
                 r->return_value(),
                 r->message_id());

    faabric::scheduler::Scheduler& sch = faabric::scheduler::getScheduler();
    sch.setThreadResultLocally(r->message_id(), r->return_value());
}

std::unique_ptr<google::protobuf::Message>
SnapshotServer::recvPushSnapshotDiffs(const uint8_t* buffer, size_t bufferSize)
{
    const SnapshotDiffPushRequest* r =
      flatbuffers::GetRoot<SnapshotDiffPushRequest>(buffer);

    SPDLOG_DEBUG(
      "Applying {} diffs to snapshot {}", r->chunks()->size(), r->key()->str());

    // Get the snapshot
    faabric::snapshot::SnapshotRegistry& reg =
      faabric::snapshot::getSnapshotRegistry();
    faabric::util::SnapshotData& snap = reg.getSnapshot(r->key()->str());

    // Lock the function group
    if (r->groupid() > 0) {
        sync.localLock(r->groupid());
    }

    // Apply diffs to snapshot
    for (const auto* r : *r->chunks()) {
        uint8_t* dest = snap.data + r->offset();
        switch (r->dataType()) {
            case (faabric::util::SnapshotDataType::Raw): {
                switch (r->mergeOp()) {
                    case (faabric::util::SnapshotMergeOperation::Overwrite): {
                        std::memcpy(dest, r->data()->data(), r->data()->size());
                        break;
                    }
                    default: {
                        SPDLOG_ERROR("Unsupported raw merge operation: {}",
                                     r->mergeOp());
                        throw std::runtime_error(
                          "Unsupported raw merge operation");
                    }
                }
                break;
            }
            case (faabric::util::SnapshotDataType::Int): {
                const auto* value =
                  reinterpret_cast<const int32_t*>(r->data()->data());
                auto* destValue = reinterpret_cast<int32_t*>(dest);
                switch (r->mergeOp()) {
                    case (faabric::util::SnapshotMergeOperation::Sum): {
                        *destValue += *value;
                        break;
                    }
                    case (faabric::util::SnapshotMergeOperation::Subtract): {
                        *destValue -= *value;
                        break;
                    }
                    case (faabric::util::SnapshotMergeOperation::Product): {
                        *destValue *= *value;
                        break;
                    }
                    case (faabric::util::SnapshotMergeOperation::Min): {
                        *destValue = std::min(*destValue, *value);
                        break;
                    }
                    case (faabric::util::SnapshotMergeOperation::Max): {
                        *destValue = std::max(*destValue, *value);
                        break;
                    }
                    default: {
                        SPDLOG_ERROR("Unsupported int merge operation: {}",
                                     r->mergeOp());
                        throw std::runtime_error(
                          "Unsupported int merge operation");
                    }
                }
                break;
            }
            default: {
                SPDLOG_ERROR("Unsupported data type: {}", r->dataType());
                throw std::runtime_error("Unsupported merge data type");
            }
        }
    }

    // Unlock
    if (r->groupid() > 0) {
        sync.localUnlock(r->groupid());
    }

    // Send response
    return std::make_unique<faabric::EmptyResponse>();
}

void SnapshotServer::recvDeleteSnapshot(const uint8_t* buffer,
                                        size_t bufferSize)
{
    const SnapshotDeleteRequest* r =
      flatbuffers::GetRoot<SnapshotDeleteRequest>(buffer);
    SPDLOG_INFO("Deleting shapshot {}", r->key()->c_str());

    faabric::snapshot::SnapshotRegistry& reg =
      faabric::snapshot::getSnapshotRegistry();

    // Delete the registry entry
    reg.deleteSnapshot(r->key()->str());
}
}<|MERGE_RESOLUTION|>--- conflicted
+++ resolved
@@ -14,17 +14,12 @@
 
 namespace faabric::snapshot {
 SnapshotServer::SnapshotServer()
-<<<<<<< HEAD
-  : faabric::transport::MessageEndpointServer(SNAPSHOT_ASYNC_PORT,
-                                              SNAPSHOT_SYNC_PORT)
-  , sync(faabric::scheduler::getDistributedCoordinator())
-=======
   : faabric::transport::MessageEndpointServer(
       SNAPSHOT_ASYNC_PORT,
       SNAPSHOT_SYNC_PORT,
       SNAPSHOT_INPROC_LABEL,
       faabric::util::getSystemConfig().snapshotServerThreads)
->>>>>>> ad8fcd3a
+  , sync(faabric::scheduler::getDistributedCoordinator())
 {}
 
 void SnapshotServer::doAsyncRecv(int header,
