--- conflicted
+++ resolved
@@ -283,15 +283,9 @@
         // Handle snapshot diffs _before_ we reset the executor
         if (isLastInBatch && task.needsSnapshotPush) {
             // Get diffs between original snapshot and after execution
-<<<<<<< HEAD
-            faabric::util::SnapshotData& snapshotPostExecution = snapshot();
-
-            faabric::util::SnapshotData& snapshotPreExecution =
-=======
             auto snapshotPostExecution = snapshot();
 
             auto snapshotPreExecution =
->>>>>>> 3d6ea145
               faabric::snapshot::getSnapshotRegistry().getSnapshot(
                 msg.snapshotkey());
 
@@ -309,7 +303,7 @@
 
             // Clear any merge regions
             SPDLOG_DEBUG("Clearing merge regions for {}", msg.snapshotkey());
-            snapshotPreExecution.clearMergeRegions();
+            snapshotPreExecution->clearMergeRegions();
         }
 
         // If this batch is finished, reset the executor and release its claim.
