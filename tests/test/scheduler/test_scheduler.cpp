--- conflicted
+++ resolved
@@ -125,10 +125,7 @@
 {
     faabric::util::setMockMode(true);
 
-<<<<<<< HEAD
     // Set resources
-=======
->>>>>>> 2236c944
     std::string thisHost = conf.endpointHost;
     std::string otherHost = "other";
     int nCores = 5;
@@ -153,23 +150,11 @@
     // Initial checks
     REQUIRE(sch.getFunctionExecutorCount(msg) == 0);
     REQUIRE(sch.getFunctionRegisteredHostCount(msg) == 0);
-<<<<<<< HEAD
     REQUIRE(sch.getFunctionRegisteredHosts(msg).empty());
 
     // Make calls with one extra that should be sent to the other host
     sch.callFunctions(req);
     sch.getFunctionResult(msg, 2 * SHORT_TEST_TIMEOUT_MS);
-=======
-    REQUIRE(sch.getFunctionRegisteredHosts(msg.user(), msg.function()).empty());
-
-    faabric::HostResources resCheck = sch.getThisHostResources();
-    REQUIRE(resCheck.slots() == nCores);
-    REQUIRE(resCheck.usedslots() == 0);
-    REQUIRE(sch.getThisHostResources().slots() == nCores);
-
-    // Make calls with one extra that should be sent to the other host
-    sch.callFunctions(req);
->>>>>>> 2236c944
 
     REQUIRE(sch.getFunctionExecutorCount(msg) == nCores);
     REQUIRE(sch.getFunctionRegisteredHostCount(msg) == 2);
@@ -540,11 +525,7 @@
     REQUIRE(sch.getFunctionExecutorCount(firstMsg) == expectedExecutors);
 
     // Await results
-<<<<<<< HEAD
     for (const auto& msg : req->messages()) {
-=======
-    for (const auto& msg : msgToWait) {
->>>>>>> 2236c944
         if (execMode == faabric::BatchExecuteRequest::THREADS) {
             sch.awaitThreadResult(msg.id());
         } else {
@@ -592,19 +573,10 @@
 
 TEST_CASE_METHOD(SlowExecutorFixture, "Check test mode", "[scheduler]")
 {
-<<<<<<< HEAD
     faabric::Message msgA = faabric::util::messageFactory("demo", "echo");
     auto reqA = faabric::util::batchExecFactory("demo", "echo", 1);
     auto reqB = faabric::util::batchExecFactory("demo", "echo", 1);
     auto reqC = faabric::util::batchExecFactory("demo", "echo", 1);
-=======
-    auto reqA = faabric::util::batchExecFactory("demo", "echo", 1);
-    auto& msgA = *reqA->mutable_messages(0);
-    auto reqB = faabric::util::batchExecFactory("demo", "echo", 1);
-    auto& msgB = *reqB->mutable_messages(0);
-    auto reqC = faabric::util::batchExecFactory("demo", "echo", 1);
-    auto& msgC = *reqC->mutable_messages(0);
->>>>>>> 2236c944
 
     SECTION("No test mode")
     {
@@ -728,7 +700,6 @@
 
     auto decision2 = sch.callFunctions(req2);
 
-<<<<<<< HEAD
     std::vector<std::string> expectedHosts1;
     std::vector<std::string> expectedHosts2;
     for (int i = 0; i < nCalls; i++) {
@@ -739,10 +710,6 @@
             expectedHosts2.push_back(otherHost);
         }
     }
-=======
-    // Check retrieval method gets the same call out again
-    faabric::Message actualCall2 = sch.getFunctionResult(call, 1);
->>>>>>> 2236c944
 
     REQUIRE(decision1.hosts == expectedHosts1);
     REQUIRE(decision2.hosts == expectedHosts2);
@@ -819,12 +786,8 @@
         expectedType = faabric::Message_MessageType_CALL;
     }
 
-<<<<<<< HEAD
     sch.callFunctions(req);
     sch.setFunctionResult(msg);
-=======
-    // Check status when nothing has been written
->>>>>>> 2236c944
     const faabric::Message result = sch.getFunctionResult(msg, 0);
 
     REQUIRE(result.returnvalue() == expectedReturnValue);
@@ -1169,11 +1132,7 @@
             continue;
         }
 
-<<<<<<< HEAD
         sch.getFunctionResult(req->messages().at(i), 10000);
-=======
-        sch.getFunctionResult(req->messages(i), 10000);
->>>>>>> 2236c944
     }
 }
 */
